//  Copyright (c) 2013, Facebook, Inc.  All rights reserved.
//  This source code is licensed under the BSD-style license found in the
//  LICENSE file in the root directory of this source tree. An additional grant
//  of patent rights can be found in the PATENTS file in the same directory.
//
// Copyright (c) 2011 The LevelDB Authors. All rights reserved.
// Use of this source code is governed by a BSD-style license that can be
// found in the LICENSE file. See the AUTHORS file for names of contributors.

#include "db/db_impl.h"

#define __STDC_FORMAT_MACROS

#include <inttypes.h>
#include <algorithm>
#include <climits>
#include <cstdio>
#include <set>
#include <stdexcept>
#include <stdint.h>
#include <string>
#include <unordered_set>
#include <unordered_map>
#include <utility>
#include <vector>

#include "db/builder.h"
#include "db/db_iter.h"
#include "db/dbformat.h"
#include "db/filename.h"
#include "db/log_reader.h"
#include "db/log_writer.h"
#include "db/memtable.h"
#include "db/memtable_list.h"
#include "db/merge_context.h"
#include "db/merge_helper.h"
#include "db/prefix_filter_iterator.h"
#include "db/table_cache.h"
#include "db/table_properties_collector.h"
#include "db/tailing_iter.h"
#include "db/transaction_log_impl.h"
#include "db/version_set.h"
#include "db/write_batch_internal.h"
#include "port/port.h"
#include "rocksdb/cache.h"
#include "port/likely.h"
#include "rocksdb/compaction_filter.h"
#include "rocksdb/db.h"
#include "rocksdb/env.h"
#include "rocksdb/merge_operator.h"
#include "rocksdb/statistics.h"
#include "rocksdb/status.h"
#include "rocksdb/table.h"
#include "table/block.h"
#include "table/block_based_table_factory.h"
#include "table/merger.h"
#include "table/table_builder.h"
#include "table/two_level_iterator.h"
#include "util/auto_roll_logger.h"
#include "util/autovector.h"
#include "util/build_version.h"
#include "util/coding.h"
#include "util/hash_skiplist_rep.h"
#include "util/hash_linklist_rep.h"
#include "util/logging.h"
#include "util/log_buffer.h"
#include "util/mutexlock.h"
#include "util/perf_context_imp.h"
#include "util/stop_watch.h"

namespace rocksdb {

const std::string default_column_family_name("default");

void DumpLeveldbBuildVersion(Logger * log);

// Information kept for every waiting writer
struct DBImpl::Writer {
  Status status;
  WriteBatch* batch;
  bool sync;
  bool disableWAL;
  bool done;
  port::CondVar cv;

  explicit Writer(port::Mutex* mu) : cv(mu) { }
};

struct DBImpl::CompactionState {
  Compaction* const compaction;

  // If there were two snapshots with seq numbers s1 and
  // s2 and s1 < s2, and if we find two instances of a key k1 then lies
  // entirely within s1 and s2, then the earlier version of k1 can be safely
  // deleted because that version is not visible in any snapshot.
  std::vector<SequenceNumber> existing_snapshots;

  // Files produced by compaction
  struct Output {
    uint64_t number;
    uint64_t file_size;
    InternalKey smallest, largest;
    SequenceNumber smallest_seqno, largest_seqno;
  };
  std::vector<Output> outputs;
  std::list<uint64_t> allocated_file_numbers;

  // State kept for output being generated
  unique_ptr<WritableFile> outfile;
  unique_ptr<TableBuilder> builder;

  uint64_t total_bytes;

  Output* current_output() { return &outputs[outputs.size()-1]; }

  explicit CompactionState(Compaction* c)
      : compaction(c),
        total_bytes(0) {
  }

  // Create a client visible context of this compaction
  CompactionFilter::Context GetFilterContext() {
    CompactionFilter::Context context;
    context.is_full_compaction = compaction->IsFullCompaction();
    context.is_manual_compaction = compaction->IsManualCompaction();
    return context;
  }
};

namespace {
// Fix user-supplied options to be reasonable
template <class T, class V>
static void ClipToRange(T* ptr, V minvalue, V maxvalue) {
  if (static_cast<V>(*ptr) > maxvalue) *ptr = maxvalue;
  if (static_cast<V>(*ptr) < minvalue) *ptr = minvalue;
}
}  // anonymous namespace

Options SanitizeOptions(const std::string& dbname,
                        const InternalKeyComparator* icmp,
                        const InternalFilterPolicy* ipolicy,
                        const Options& src) {
  auto db_options = SanitizeOptions(dbname, DBOptions(src));
  auto cf_options = SanitizeOptions(icmp, ipolicy, ColumnFamilyOptions(src));
  return Options(db_options, cf_options);
}

DBOptions SanitizeOptions(const std::string& dbname, const DBOptions& src) {
  DBOptions result = src;
  // result.max_open_files means an "infinite" open files.
  if (result.max_open_files != -1) {
    ClipToRange(&result.max_open_files, 20, 1000000);
  }
  if (result.max_background_flushes == 0) {
    result.max_background_flushes = 1;
  }

  if (result.info_log == nullptr) {
    Status s = CreateLoggerFromOptions(dbname, result.db_log_dir, src.env,
                                       result, &result.info_log);
    if (!s.ok()) {
      // No place suitable for logging
      result.info_log = nullptr;
    }
  }

  if (result.wal_dir.empty()) {
    // Use dbname as default
    result.wal_dir = dbname;
  }

  return result;
}

CompressionType GetCompressionType(const Options& options, int level,
                                   const bool enable_compression) {
  if (!enable_compression) {
    // disable compression
    return kNoCompression;
  }
  // If the use has specified a different compression level for each level,
  // then pick the compresison for that level.
  if (!options.compression_per_level.empty()) {
    const int n = options.compression_per_level.size() - 1;
    // It is possible for level_ to be -1; in that case, we use level
    // 0's compression.  This occurs mostly in backwards compatibility
    // situations when the builder doesn't know what level the file
    // belongs to.  Likewise, if level_ is beyond the end of the
    // specified compression levels, use the last value.
    return options.compression_per_level[std::max(0, std::min(level, n))];
  } else {
    return options.compression;
  }
}

CompressionType GetCompressionFlush(const Options& options) {
  // Compressing memtable flushes might not help unless the sequential load
  // optimization is used for leveled compaction. Otherwise the CPU and
  // latency overhead is not offset by saving much space.

  bool can_compress;

  if  (options.compaction_style == kCompactionStyleUniversal) {
    can_compress =
        (options.compaction_options_universal.compression_size_percent < 0);
  } else {
    // For leveled compress when min_level_to_compress == 0.
    can_compress = (GetCompressionType(options, 0, true) != kNoCompression);
  }

  if (can_compress) {
    return options.compression;
  } else {
    return kNoCompression;
  }
}

DBImpl::DBImpl(const DBOptions& options, const std::string& dbname)
    : env_(options.env),
      dbname_(dbname),
      options_(SanitizeOptions(dbname, options)),
      db_lock_(nullptr),
      mutex_(options.use_adaptive_mutex),
      shutting_down_(nullptr),
      bg_cv_(&mutex_),
      logfile_number_(0),
      default_cf_handle_(nullptr),
      tmp_batch_(),
      bg_schedule_needed_(false),
      bg_compaction_scheduled_(0),
      bg_manual_only_(0),
      bg_flush_scheduled_(0),
      bg_logstats_scheduled_(false),
      manual_compaction_(nullptr),
      logger_(nullptr),
      disable_delete_obsolete_files_(0),
      delete_obsolete_files_last_run_(options.env->NowMicros()),
      purge_wal_files_last_run_(0),
      last_stats_dump_time_microsec_(0),
      default_interval_to_delete_obsolete_WAL_(600),
      flush_on_destroy_(false),
      delayed_writes_(0),
      storage_options_(options),
      bg_work_gate_closed_(false),
      refitting_level_(false),
      opened_successfully_(false) {
  env_->GetAbsolutePath(dbname, &db_absolute_path_);

  // Reserve ten files or so for other uses and give the rest to TableCache.
  // Give a large number for setting of "infinite" open files.
  const int table_cache_size =
      (options_.max_open_files == -1) ? 4194304 : options_.max_open_files - 10;
  // Reserve ten files or so for other uses and give the rest to TableCache.
  table_cache_ =
      NewLRUCache(table_cache_size, options_.table_cache_numshardbits,
                  options_.table_cache_remove_scan_count_limit);

  versions_.reset(
      new VersionSet(dbname_, &options_, storage_options_, table_cache_.get()));
  column_family_memtables_.reset(
      new ColumnFamilyMemTablesImpl(versions_->GetColumnFamilySet()));

  DumpLeveldbBuildVersion(options_.info_log.get());
  options_.Dump(options_.info_log.get());

  char name[100];
  Status s = env_->GetHostName(name, 100L);
  if (s.ok()) {
    host_name_ = name;
  } else {
    Log(options_.info_log, "Can't get hostname, use localhost as host name.");
    host_name_ = "localhost";
  }
  last_log_ts = 0;

  LogFlush(options_.info_log);
}

DBImpl::~DBImpl() {
  mutex_.Lock();
  if (flush_on_destroy_) {
    autovector<ColumnFamilyData*> to_delete;
    for (auto cfd : *versions_->GetColumnFamilySet()) {
      if (cfd->mem()->GetFirstSequenceNumber() != 0) {
        cfd->Ref();
        mutex_.Unlock();
        FlushMemTable(cfd, FlushOptions());
        mutex_.Lock();
        if (cfd->Unref()) {
          to_delete.push_back(cfd);
        }
      }
    }
    for (auto cfd : to_delete) {
      delete cfd;
    }
  }

  // Wait for background work to finish
  shutting_down_.Release_Store(this);  // Any non-nullptr value is ok
  while (bg_compaction_scheduled_ ||
         bg_flush_scheduled_ ||
         bg_logstats_scheduled_) {
    bg_cv_.Wait();
  }

  if (default_cf_handle_ != nullptr) {
    // we need to delete handle outside of lock because it does its own locking
    mutex_.Unlock();
    delete default_cf_handle_;
    mutex_.Lock();
  }

  if (options_.allow_thread_local) {
    // Clean up obsolete files due to SuperVersion release.
    // (1) Need to delete to obsolete files before closing because RepairDB()
    // scans all existing files in the file system and builds manifest file.
    // Keeping obsolete files confuses the repair process.
    // (2) Need to check if we Open()/Recover() the DB successfully before
    // deleting because if VersionSet recover fails (may be due to corrupted
    // manifest file), it is not able to identify live files correctly. As a
    // result, all "live" files can get deleted by accident. However, corrupted
    // manifest is recoverable by RepairDB().
    if (opened_successfully_) {
      DeletionState deletion_state;
      FindObsoleteFiles(deletion_state, true);
      // manifest number starting from 2
      deletion_state.manifest_file_number = 1;
      if (deletion_state.HaveSomethingToDelete()) {
        PurgeObsoleteFiles(deletion_state);
      }
    }
  }

  // versions need to be destroyed before table_cache since it can hold
  // references to table_cache.
  versions_.reset();
  mutex_.Unlock();
  if (db_lock_ != nullptr) {
    env_->UnlockFile(db_lock_);
  }

  LogFlush(options_.info_log);
}

uint64_t DBImpl::TEST_Current_Manifest_FileNo() {
  return versions_->ManifestFileNumber();
}

Status DBImpl::NewDB() {
  VersionEdit new_db;
  new_db.SetLogNumber(0);
  new_db.SetNextFile(2);
  new_db.SetLastSequence(0);

  const std::string manifest = DescriptorFileName(dbname_, 1);
  unique_ptr<WritableFile> file;
  Status s = env_->NewWritableFile(manifest, &file,
                                   storage_options_.AdaptForLogWrite());
  if (!s.ok()) {
    return s;
  }
  file->SetPreallocationBlockSize(options_.manifest_preallocation_size);
  {
    log::Writer log(std::move(file));
    std::string record;
    new_db.EncodeTo(&record);
    s = log.AddRecord(record);
  }
  if (s.ok()) {
    // Make "CURRENT" file that points to the new manifest file.
    s = SetCurrentFile(env_, dbname_, 1);
  } else {
    env_->DeleteFile(manifest);
  }
  return s;
}

void DBImpl::MaybeIgnoreError(Status* s) const {
  if (s->ok() || options_.paranoid_checks) {
    // No change needed
  } else {
    Log(options_.info_log, "Ignoring error %s", s->ToString().c_str());
    *s = Status::OK();
  }
}

const Status DBImpl::CreateArchivalDirectory() {
  if (options_.WAL_ttl_seconds > 0 || options_.WAL_size_limit_MB > 0) {
    std::string archivalPath = ArchivalDirectory(options_.wal_dir);
    return env_->CreateDirIfMissing(archivalPath);
  }
  return Status::OK();
}

void DBImpl::PrintStatistics() {
  auto dbstats = options_.statistics.get();
  if (dbstats) {
    Log(options_.info_log,
        "STATISTCS:\n %s",
        dbstats->ToString().c_str());
  }
}

void DBImpl::MaybeDumpStats() {
  if (options_.stats_dump_period_sec == 0) return;

  const uint64_t now_micros = env_->NowMicros();

  if (last_stats_dump_time_microsec_ +
      options_.stats_dump_period_sec * 1000000
      <= now_micros) {
    // Multiple threads could race in here simultaneously.
    // However, the last one will update last_stats_dump_time_microsec_
    // atomically. We could see more than one dump during one dump
    // period in rare cases.
    last_stats_dump_time_microsec_ = now_micros;
    std::string stats;
    GetProperty("rocksdb.stats", &stats);
    Log(options_.info_log, "%s", stats.c_str());
    PrintStatistics();
  }
}

// Returns the list of live files in 'sst_live' and the list
// of all files in the filesystem in 'candidate_files'.
// no_full_scan = true -- never do the full scan using GetChildren()
// force = false -- don't force the full scan, except every
//  options_.delete_obsolete_files_period_micros
// force = true -- force the full scan
void DBImpl::FindObsoleteFiles(DeletionState& deletion_state,
                               bool force,
                               bool no_full_scan) {
  mutex_.AssertHeld();

  // if deletion is disabled, do nothing
  if (disable_delete_obsolete_files_ > 0) {
    return;
  }

  bool doing_the_full_scan = false;

  // logic for figurint out if we're doing the full scan
  if (no_full_scan) {
    doing_the_full_scan = false;
  } else if (force || options_.delete_obsolete_files_period_micros == 0) {
    doing_the_full_scan = true;
  } else {
    const uint64_t now_micros = env_->NowMicros();
    if (delete_obsolete_files_last_run_ +
        options_.delete_obsolete_files_period_micros < now_micros) {
      doing_the_full_scan = true;
      delete_obsolete_files_last_run_ = now_micros;
    }
  }

  // get obsolete files
  versions_->GetObsoleteFiles(&deletion_state.sst_delete_files);

  // store the current filenum, lognum, etc
  deletion_state.manifest_file_number = versions_->ManifestFileNumber();
  deletion_state.log_number = versions_->MinLogNumber();
  deletion_state.prev_log_number = versions_->PrevLogNumber();

  if (!doing_the_full_scan && !deletion_state.HaveSomethingToDelete()) {
    // avoid filling up sst_live if we're sure that we
    // are not going to do the full scan and that we don't have
    // anything to delete at the moment
    return;
  }

  // don't delete live files
  deletion_state.sst_live.assign(pending_outputs_.begin(),
                                 pending_outputs_.end());
  versions_->AddLiveFiles(&deletion_state.sst_live);

  if (doing_the_full_scan) {
    // set of all files in the directory. We'll exclude files that are still
    // alive in the subsequent processings.
    env_->GetChildren(
        dbname_, &deletion_state.candidate_files
    ); // Ignore errors

    //Add log files in wal_dir
    if (options_.wal_dir != dbname_) {
      std::vector<std::string> log_files;
      env_->GetChildren(options_.wal_dir, &log_files); // Ignore errors
      deletion_state.candidate_files.insert(
        deletion_state.candidate_files.end(),
        log_files.begin(),
        log_files.end()
      );
    }
  }
}

// Diffs the files listed in filenames and those that do not
// belong to live files are posibly removed. Also, removes all the
// files in sst_delete_files and log_delete_files.
// It is not necessary to hold the mutex when invoking this method.
void DBImpl::PurgeObsoleteFiles(DeletionState& state) {
  // we'd better have sth to delete
  assert(state.HaveSomethingToDelete());

  // this checks if FindObsoleteFiles() was run before. If not, don't do
  // PurgeObsoleteFiles(). If FindObsoleteFiles() was run, we need to also
  // run PurgeObsoleteFiles(), even if disable_delete_obsolete_files_ is true
  if (state.manifest_file_number == 0) {
    return;
  }


  // Now, convert live list to an unordered set, WITHOUT mutex held;
  // set is slow.
  std::unordered_set<uint64_t> sst_live(
      state.sst_live.begin(), state.sst_live.end()
  );

  auto& candidate_files = state.candidate_files;
  candidate_files.reserve(
      candidate_files.size() +
      state.sst_delete_files.size() +
      state.log_delete_files.size());
  // We may ignore the dbname when generating the file names.
  const char* kDumbDbName = "";
  for (auto file : state.sst_delete_files) {
    candidate_files.push_back(
        TableFileName(kDumbDbName, file->number).substr(1)
    );
    delete file;
  }

  for (auto file_num : state.log_delete_files) {
    if (file_num > 0) {
      candidate_files.push_back(
          LogFileName(kDumbDbName, file_num).substr(1)
      );
    }
  }

  // dedup state.candidate_files so we don't try to delete the same
  // file twice
  sort(candidate_files.begin(), candidate_files.end());
  candidate_files.erase(
      unique(candidate_files.begin(), candidate_files.end()),
      candidate_files.end()
  );

  std::vector<std::string> old_info_log_files;

  for (const auto& to_delete : candidate_files) {
    uint64_t number;
    FileType type;
    // Ignore file if we cannot recognize it.
    if (!ParseFileName(to_delete, &number, &type)) {
      continue;
    }

    bool keep = true;
    switch (type) {
      case kLogFile:
        keep = ((number >= state.log_number) ||
                (number == state.prev_log_number));
        break;
      case kDescriptorFile:
        // Keep my manifest file, and any newer incarnations'
        // (in case there is a race that allows other incarnations)
        keep = (number >= state.manifest_file_number);
        break;
      case kTableFile:
        keep = (sst_live.find(number) != sst_live.end());
        break;
      case kTempFile:
        // Any temp files that are currently being written to must
        // be recorded in pending_outputs_, which is inserted into "live"
        keep = (sst_live.find(number) != sst_live.end());
        break;
      case kInfoLogFile:
        keep = true;
        if (number != 0) {
          old_info_log_files.push_back(to_delete);
        }
        break;
      case kCurrentFile:
      case kDBLockFile:
      case kIdentityFile:
      case kMetaDatabase:
        keep = true;
        break;
    }

    if (keep) {
      continue;
    }

    if (type == kTableFile) {
      // evict from cache
      TableCache::Evict(table_cache_.get(), number);
    }

    std::string fname = ((type == kLogFile) ? options_.wal_dir : dbname_) +
        "/" + to_delete;
    if (type == kLogFile &&
        (options_.WAL_ttl_seconds > 0 || options_.WAL_size_limit_MB > 0)) {
      auto archived_log_name = ArchivedLogFileName(options_.wal_dir, number);
      Status s = env_->RenameFile(fname, archived_log_name);
      Log(options_.info_log,
          "Move log file %s to %s -- %s\n",
          fname.c_str(), archived_log_name.c_str(), s.ToString().c_str());
    } else {
      Status s = env_->DeleteFile(fname);
      Log(options_.info_log, "Delete %s type=%d #%lu -- %s\n",
          fname.c_str(), type, (unsigned long)number,
          s.ToString().c_str());
    }
  }

  // Delete old info log files.
  size_t old_info_log_file_count = old_info_log_files.size();
  // NOTE: Currently we only support log purge when options_.db_log_dir is
  // located in `dbname` directory.
  if (old_info_log_file_count >= options_.keep_log_file_num &&
      options_.db_log_dir.empty()) {
    std::sort(old_info_log_files.begin(), old_info_log_files.end());
    size_t end = old_info_log_file_count - options_.keep_log_file_num;
    for (unsigned int i = 0; i <= end; i++) {
      std::string& to_delete = old_info_log_files.at(i);
      Log(options_.info_log, "Delete info log file %s\n", to_delete.c_str());
      Status s = env_->DeleteFile(dbname_ + "/" + to_delete);
      if (!s.ok()) {
        Log(options_.info_log, "Delete info log file %s FAILED -- %s\n",
            to_delete.c_str(), s.ToString().c_str());
      }
    }
  }
  PurgeObsoleteWALFiles();
  LogFlush(options_.info_log);
}

void DBImpl::DeleteObsoleteFiles() {
  mutex_.AssertHeld();
  DeletionState deletion_state;
  FindObsoleteFiles(deletion_state, true);
  if (deletion_state.HaveSomethingToDelete()) {
    PurgeObsoleteFiles(deletion_state);
  }
}

// 1. Go through all archived files and
//    a. if ttl is enabled, delete outdated files
//    b. if archive size limit is enabled, delete empty files,
//        compute file number and size.
// 2. If size limit is enabled:
//    a. compute how many files should be deleted
//    b. get sorted non-empty archived logs
//    c. delete what should be deleted
void DBImpl::PurgeObsoleteWALFiles() {
  bool const ttl_enabled = options_.WAL_ttl_seconds > 0;
  bool const size_limit_enabled =  options_.WAL_size_limit_MB > 0;
  if (!ttl_enabled && !size_limit_enabled) {
    return;
  }

  int64_t current_time;
  Status s = env_->GetCurrentTime(&current_time);
  if (!s.ok()) {
    Log(options_.info_log, "Can't get current time: %s", s.ToString().c_str());
    assert(false);
    return;
  }
  uint64_t const now_seconds = static_cast<uint64_t>(current_time);
  uint64_t const time_to_check = (ttl_enabled && !size_limit_enabled) ?
    options_.WAL_ttl_seconds / 2 : default_interval_to_delete_obsolete_WAL_;

  if (purge_wal_files_last_run_ + time_to_check > now_seconds) {
    return;
  }

  purge_wal_files_last_run_ = now_seconds;

  std::string archival_dir = ArchivalDirectory(options_.wal_dir);
  std::vector<std::string> files;
  s = env_->GetChildren(archival_dir, &files);
  if (!s.ok()) {
    Log(options_.info_log, "Can't get archive files: %s", s.ToString().c_str());
    assert(false);
    return;
  }

  size_t log_files_num = 0;
  uint64_t log_file_size = 0;

  for (auto& f : files) {
    uint64_t number;
    FileType type;
    if (ParseFileName(f, &number, &type) && type == kLogFile) {
      std::string const file_path = archival_dir + "/" + f;
      if (ttl_enabled) {
        uint64_t file_m_time;
        Status const s = env_->GetFileModificationTime(file_path,
          &file_m_time);
        if (!s.ok()) {
          Log(options_.info_log, "Can't get file mod time: %s: %s",
              file_path.c_str(), s.ToString().c_str());
          continue;
        }
        if (now_seconds - file_m_time > options_.WAL_ttl_seconds) {
          Status const s = env_->DeleteFile(file_path);
          if (!s.ok()) {
            Log(options_.info_log, "Can't delete file: %s: %s",
                file_path.c_str(), s.ToString().c_str());
            continue;
          }
          continue;
        }
      }

      if (size_limit_enabled) {
        uint64_t file_size;
        Status const s = env_->GetFileSize(file_path, &file_size);
        if (!s.ok()) {
          Log(options_.info_log, "Can't get file size: %s: %s",
              file_path.c_str(), s.ToString().c_str());
          return;
        } else {
          if (file_size > 0) {
            log_file_size = std::max(log_file_size, file_size);
            ++log_files_num;
          } else {
            Status s = env_->DeleteFile(file_path);
            if (!s.ok()) {
              Log(options_.info_log, "Can't delete file: %s: %s",
                  file_path.c_str(), s.ToString().c_str());
              continue;
            }
          }
        }
      }
    }
  }

  if (0 == log_files_num || !size_limit_enabled) {
    return;
  }

  size_t const files_keep_num = options_.WAL_size_limit_MB *
    1024 * 1024 / log_file_size;
  if (log_files_num <= files_keep_num) {
    return;
  }

  size_t files_del_num = log_files_num - files_keep_num;
  VectorLogPtr archived_logs;
  AppendSortedWalsOfType(archival_dir, archived_logs, kArchivedLogFile);

  if (files_del_num > archived_logs.size()) {
    Log(options_.info_log, "Trying to delete more archived log files than "
        "exist. Deleting all");
    files_del_num = archived_logs.size();
  }

  for (size_t i = 0; i < files_del_num; ++i) {
    std::string const file_path = archived_logs[i]->PathName();
    Status const s = DeleteFile(file_path);
    if (!s.ok()) {
      Log(options_.info_log, "Can't delete file: %s: %s",
          file_path.c_str(), s.ToString().c_str());
      continue;
    }
  }
}

Status DBImpl::Recover(
    const std::vector<ColumnFamilyDescriptor>& column_families, bool read_only,
    bool error_if_log_file_exist) {
  mutex_.AssertHeld();

  assert(db_lock_ == nullptr);
  if (!read_only) {
    // We call CreateDirIfMissing() as the directory may already exist (if we
    // are reopening a DB), when this happens we don't want creating the
    // directory to cause an error. However, we need to check if creating the
    // directory fails or else we may get an obscure message about the lock
    // file not existing. One real-world example of this occurring is if
    // env->CreateDirIfMissing() doesn't create intermediate directories, e.g.
    // when dbname_ is "dir/db" but when "dir" doesn't exist.
    Status s = env_->CreateDirIfMissing(dbname_);
    if (!s.ok()) {
      return s;
    }

    s = env_->NewDirectory(dbname_, &db_directory_);
    if (!s.ok()) {
      return s;
    }

    s = env_->LockFile(LockFileName(dbname_), &db_lock_);
    if (!s.ok()) {
      return s;
    }

    if (!env_->FileExists(CurrentFileName(dbname_))) {
      if (options_.create_if_missing) {
        // TODO: add merge_operator name check
        s = NewDB();
        if (!s.ok()) {
          return s;
        }
      } else {
        return Status::InvalidArgument(
            dbname_, "does not exist (create_if_missing is false)");
      }
    } else {
      if (options_.error_if_exists) {
        return Status::InvalidArgument(
            dbname_, "exists (error_if_exists is true)");
      }
    }
    // Check for the IDENTITY file and create it if not there
    if (!env_->FileExists(IdentityFileName(dbname_))) {
      s = SetIdentityFile(env_, dbname_);
      if (!s.ok()) {
        return s;
      }
    }
  }

  Status s = versions_->Recover(column_families);
  if (s.ok()) {
    SequenceNumber max_sequence(0);
    default_cf_handle_ = new ColumnFamilyHandleImpl(
        versions_->GetColumnFamilySet()->GetDefault(), this, &mutex_);

    // Recover from all newer log files than the ones named in the
    // descriptor (new log files may have been added by the previous
    // incarnation without registering them in the descriptor).
    //
    // Note that PrevLogNumber() is no longer used, but we pay
    // attention to it in case we are recovering a database
    // produced by an older version of rocksdb.
    const uint64_t min_log = versions_->MinLogNumber();
    const uint64_t prev_log = versions_->PrevLogNumber();
    std::vector<std::string> filenames;
    s = env_->GetChildren(options_.wal_dir, &filenames);
    if (!s.ok()) {
      return s;
    }

    std::vector<uint64_t> logs;
    for (size_t i = 0; i < filenames.size(); i++) {
      uint64_t number;
      FileType type;
      if (ParseFileName(filenames[i], &number, &type)
          && type == kLogFile
          && ((number >= min_log) || (number == prev_log))) {
        logs.push_back(number);
      }
    }

    if (logs.size() > 0 && error_if_log_file_exist) {
      return Status::Corruption(""
          "The db was opened in readonly mode with error_if_log_file_exist"
          "flag but a log file already exists");
    }

    // Recover in the order in which the logs were generated
    std::sort(logs.begin(), logs.end());
    for (const auto& log : logs) {
      // The previous incarnation may not have written any MANIFEST
      // records after allocating this log number.  So we manually
      // update the file number allocation counter in VersionSet.
      versions_->MarkFileNumberUsed(log);
      s = RecoverLogFile(log, &max_sequence, read_only);
    }
    SetTickerCount(options_.statistics.get(), SEQUENCE_NUMBER,
                   versions_->LastSequence());
  }

  return s;
}

Status DBImpl::RecoverLogFile(uint64_t log_number, SequenceNumber* max_sequence,
                              bool read_only) {
  struct LogReporter : public log::Reader::Reporter {
    Env* env;
    Logger* info_log;
    const char* fname;
    Status* status;  // nullptr if options_.paranoid_checks==false or
                     //            options_.skip_log_error_on_recovery==true
    virtual void Corruption(size_t bytes, const Status& s) {
      Log(info_log, "%s%s: dropping %d bytes; %s",
          (this->status == nullptr ? "(ignoring error) " : ""),
          fname, static_cast<int>(bytes), s.ToString().c_str());
      if (this->status != nullptr && this->status->ok()) *this->status = s;
    }
  };

  mutex_.AssertHeld();

  std::unordered_map<int, VersionEdit> version_edits;
  // no need to refcount because iteration is under mutex
  for (auto cfd : *versions_->GetColumnFamilySet()) {
    VersionEdit edit;
    edit.SetColumnFamily(cfd->GetID());
    version_edits.insert({cfd->GetID(), edit});
  }

  // Open the log file
  std::string fname = LogFileName(options_.wal_dir, log_number);
  unique_ptr<SequentialFile> file;
  Status status = env_->NewSequentialFile(fname, &file, storage_options_);
  if (!status.ok()) {
    MaybeIgnoreError(&status);
    return status;
  }

  // Create the log reader.
  LogReporter reporter;
  reporter.env = env_;
  reporter.info_log = options_.info_log.get();
  reporter.fname = fname.c_str();
  reporter.status = (options_.paranoid_checks &&
                     !options_.skip_log_error_on_recovery ? &status : nullptr);
  // We intentially make log::Reader do checksumming even if
  // paranoid_checks==false so that corruptions cause entire commits
  // to be skipped instead of propagating bad information (like overly
  // large sequence numbers).
  log::Reader reader(std::move(file), &reporter, true/*checksum*/,
                     0/*initial_offset*/);
  Log(options_.info_log, "Recovering log #%lu",
      (unsigned long) log_number);

  // Read all the records and add to a memtable
  std::string scratch;
  Slice record;
  WriteBatch batch;
  while (reader.ReadRecord(&record, &scratch)) {
    if (record.size() < 12) {
      reporter.Corruption(
          record.size(), Status::Corruption("log record too small"));
      continue;
    }
    WriteBatchInternal::SetContents(&batch, record);

    status = WriteBatchInternal::InsertInto(
        &batch, column_family_memtables_.get(), true, log_number);

    MaybeIgnoreError(&status);
    if (!status.ok()) {
      return status;
    }
    const SequenceNumber last_seq =
        WriteBatchInternal::Sequence(&batch) +
        WriteBatchInternal::Count(&batch) - 1;
    if (last_seq > *max_sequence) {
      *max_sequence = last_seq;
    }

<<<<<<< HEAD
    if (!read_only) {
      // no need to refcount since client still doesn't have access
      // to the DB and can not drop column families while we iterate
      for (auto cfd : *versions_->GetColumnFamilySet()) {
        if (cfd->mem()->ApproximateMemoryUsage() >
            cfd->options()->write_buffer_size) {
          // If this asserts, it means that InsertInto failed in
          // filtering updates to already-flushed column families
          assert(cfd->GetLogNumber() <= log_number);
          auto iter = version_edits.find(cfd->GetID());
          assert(iter != version_edits.end());
          VersionEdit* edit = &iter->second;
          status = WriteLevel0TableForRecovery(cfd, cfd->mem(), edit);
          // we still want to clear the memtable, even if the recovery failed
          cfd->CreateNewMemtable();
          if (!status.ok()) {
            // Reflect errors immediately so that conditions like full
            // file-systems cause the DB::Open() to fail.
            return status;
          }
        }
=======
    if (!read_only && mem_->ShouldFlush()) {
      status = WriteLevel0TableForRecovery(mem_, &edit);
      // we still want to clear memtable, even if the recovery failed
      delete mem_->Unref();
      mem_ = new MemTable(internal_comparator_, options_);
      mem_->Ref();
      memtable_empty = true;
      if (!status.ok()) {
        // Reflect errors immediately so that conditions like full
        // file-systems cause the DB::Open() to fail.
        return status;
>>>>>>> 5aa81f04
      }
    }
  }

  if (versions_->LastSequence() < *max_sequence) {
    versions_->SetLastSequence(*max_sequence);
  }

  if (!read_only) {
    // no need to refcount since client still doesn't have access
    // to the DB and can not drop column families while we iterate
    for (auto cfd : *versions_->GetColumnFamilySet()) {
      auto iter = version_edits.find(cfd->GetID());
      assert(iter != version_edits.end());
      VersionEdit* edit = &iter->second;

      if (cfd->GetLogNumber() > log_number) {
        // Column family cfd has already flushed the data
        // from log_number. Memtable has to be empty because
        // we filter the updates based on log_number
        // (in WriteBatch::InsertInto)
        assert(cfd->mem()->GetFirstSequenceNumber() == 0);
        assert(edit->NumEntries() == 0);
        continue;
      }

      // flush the final memtable (if non-empty)
      if (cfd->mem()->GetFirstSequenceNumber() != 0) {
        status = WriteLevel0TableForRecovery(cfd, cfd->mem(), edit);
      }
      // we still want to clear the memtable, even if the recovery failed
      cfd->CreateNewMemtable();
      if (!status.ok()) {
        return status;
      }

      // write MANIFEST with update
      // writing log number in the manifest means that any log file
      // with number strongly less than (log_number + 1) is already
      // recovered and should be ignored on next reincarnation.
      // Since we already recovered log_number, we want all logs
      // with numbers `<= log_number` (includes this one) to be ignored
      edit->SetLogNumber(log_number + 1);
      // we must mark the next log number as used, even though it's
      // not actually used. that is because VersionSet assumes
      // VersionSet::next_file_number_ always to be strictly greater than any
      // log number
      versions_->MarkFileNumberUsed(log_number + 1);
      status = versions_->LogAndApply(cfd, edit, &mutex_);
      if (!status.ok()) {
        return status;
      }
    }
  }

  return status;
}

Status DBImpl::WriteLevel0TableForRecovery(ColumnFamilyData* cfd, MemTable* mem,
                                           VersionEdit* edit) {
  mutex_.AssertHeld();
  const uint64_t start_micros = env_->NowMicros();
  FileMetaData meta;
  meta.number = versions_->NewFileNumber();
  pending_outputs_.insert(meta.number);
  Iterator* iter = mem->NewIterator();
  const SequenceNumber newest_snapshot = snapshots_.GetNewest();
  const SequenceNumber earliest_seqno_in_memtable =
    mem->GetFirstSequenceNumber();
  Log(options_.info_log, "Level-0 table #%lu: started",
      (unsigned long) meta.number);

  Status s;
  {
    mutex_.Unlock();
    s = BuildTable(dbname_, env_, *cfd->options(), storage_options_,
                   cfd->table_cache(), iter, &meta, cfd->internal_comparator(),
                   newest_snapshot, earliest_seqno_in_memtable,
                   GetCompressionFlush(*cfd->options()));
    LogFlush(options_.info_log);
    mutex_.Lock();
  }

  Log(options_.info_log, "Level-0 table #%lu: %lu bytes %s",
      (unsigned long) meta.number,
      (unsigned long) meta.file_size,
      s.ToString().c_str());
  delete iter;

  pending_outputs_.erase(meta.number);

  // Note that if file_size is zero, the file has been deleted and
  // should not be added to the manifest.
  int level = 0;
  if (s.ok() && meta.file_size > 0) {
    edit->AddFile(level, meta.number, meta.file_size,
                  meta.smallest, meta.largest,
                  meta.smallest_seqno, meta.largest_seqno);
  }

  InternalStats::CompactionStats stats;
  stats.micros = env_->NowMicros() - start_micros;
  stats.bytes_written = meta.file_size;
  stats.files_out_levelnp1 = 1;
  cfd->internal_stats()->AddCompactionStats(level, stats);
  RecordTick(options_.statistics.get(), COMPACT_WRITE_BYTES, meta.file_size);
  return s;
}

Status DBImpl::WriteLevel0Table(ColumnFamilyData* cfd,
                                autovector<MemTable*>& mems, VersionEdit* edit,
                                uint64_t* filenumber, LogBuffer* log_buffer) {
  mutex_.AssertHeld();
  const uint64_t start_micros = env_->NowMicros();
  FileMetaData meta;
  meta.number = versions_->NewFileNumber();
  *filenumber = meta.number;
  pending_outputs_.insert(meta.number);

  const SequenceNumber newest_snapshot = snapshots_.GetNewest();
  const SequenceNumber earliest_seqno_in_memtable =
    mems[0]->GetFirstSequenceNumber();
  Version* base = cfd->current();
  base->Ref();          // it is likely that we do not need this reference
  Status s;
  {
    mutex_.Unlock();
    log_buffer->FlushBufferToLog();
    std::vector<Iterator*> memtables;
    for (MemTable* m : mems) {
      Log(options_.info_log,
          "[CF %u] Flushing memtable with next log file: %lu\n", cfd->GetID(),
          (unsigned long)m->GetNextLogNumber());
      memtables.push_back(m->NewIterator());
    }
    Iterator* iter = NewMergingIterator(env_, &cfd->internal_comparator(),
                                        &memtables[0], memtables.size());
    Log(options_.info_log, "Level-0 flush table #%lu: started",
        (unsigned long)meta.number);

    s = BuildTable(dbname_, env_, *cfd->options(), storage_options_,
                   cfd->table_cache(), iter, &meta, cfd->internal_comparator(),
                   newest_snapshot, earliest_seqno_in_memtable,
                   GetCompressionFlush(*cfd->options()));
    LogFlush(options_.info_log);
    delete iter;
    Log(options_.info_log, "Level-0 flush table #%lu: %lu bytes %s",
        (unsigned long) meta.number,
        (unsigned long) meta.file_size,
        s.ToString().c_str());
    if (!options_.disableDataSync) {
      db_directory_->Fsync();
    }
    mutex_.Lock();
  }
  base->Unref();

  // re-acquire the most current version
  base = cfd->current();

  // There could be multiple threads writing to its own level-0 file.
  // The pending_outputs cannot be cleared here, otherwise this newly
  // created file might not be considered as a live-file by another
  // compaction thread that is concurrently deleting obselete files.
  // The pending_outputs can be cleared only after the new version is
  // committed so that other threads can recognize this file as a
  // valid one.
  // pending_outputs_.erase(meta.number);

  // Note that if file_size is zero, the file has been deleted and
  // should not be added to the manifest.
  int level = 0;
  if (s.ok() && meta.file_size > 0) {
    const Slice min_user_key = meta.smallest.user_key();
    const Slice max_user_key = meta.largest.user_key();
    // if we have more than 1 background thread, then we cannot
    // insert files directly into higher levels because some other
    // threads could be concurrently producing compacted files for
    // that key range.
    if (base != nullptr && options_.max_background_compactions <= 1 &&
        cfd->options()->compaction_style == kCompactionStyleLevel) {
      level = base->PickLevelForMemTableOutput(min_user_key, max_user_key);
    }
    edit->AddFile(level, meta.number, meta.file_size,
                  meta.smallest, meta.largest,
                  meta.smallest_seqno, meta.largest_seqno);
  }

  InternalStats::CompactionStats stats;
  stats.micros = env_->NowMicros() - start_micros;
  stats.bytes_written = meta.file_size;
  cfd->internal_stats()->AddCompactionStats(level, stats);
  RecordTick(options_.statistics.get(), COMPACT_WRITE_BYTES, meta.file_size);
  return s;
}

Status DBImpl::FlushMemTableToOutputFile(ColumnFamilyData* cfd,
                                         bool* madeProgress,
                                         DeletionState& deletion_state,
                                         LogBuffer* log_buffer) {
  mutex_.AssertHeld();
  assert(cfd->imm()->size() != 0);
  assert(cfd->imm()->IsFlushPending());

  // Save the contents of the earliest memtable as a new Table
  uint64_t file_number;
  autovector<MemTable*> mems;
  cfd->imm()->PickMemtablesToFlush(&mems);
  if (mems.empty()) {
    LogToBuffer(log_buffer, "Nothing in memstore to flush");
    return Status::OK();
  }

  // record the logfile_number_ before we release the mutex
  // entries mems are (implicitly) sorted in ascending order by their created
  // time. We will use the first memtable's `edit` to keep the meta info for
  // this flush.
  MemTable* m = mems[0];
  VersionEdit* edit = m->GetEdits();
  edit->SetPrevLogNumber(0);
  // SetLogNumber(log_num) indicates logs with number smaller than log_num
  // will no longer be picked up for recovery.
  edit->SetLogNumber(mems.back()->GetNextLogNumber());
  edit->SetColumnFamily(cfd->GetID());

  // This will release and re-acquire the mutex.
  Status s = WriteLevel0Table(cfd, mems, edit, &file_number, log_buffer);

  if (s.ok() && shutting_down_.Acquire_Load() && cfd->IsDropped()) {
    s = Status::ShutdownInProgress(
        "Column family closed during memtable flush");
  }

  if (!s.ok()) {
    cfd->imm()->RollbackMemtableFlush(mems, file_number, &pending_outputs_);
    return s;
  }

  // Replace immutable memtable with the generated Table
  s = cfd->imm()->InstallMemtableFlushResults(
      cfd, mems, versions_.get(), &mutex_, options_.info_log.get(), file_number,
      pending_outputs_, &deletion_state.memtables_to_free, db_directory_.get());

  if (s.ok()) {
    InstallSuperVersion(cfd, deletion_state);
    if (madeProgress) {
      *madeProgress = 1;
    }

    MaybeScheduleLogDBDeployStats();

    if (disable_delete_obsolete_files_ == 0) {
      // add to deletion state
      while (alive_log_files_.size() &&
             *alive_log_files_.begin() < versions_->MinLogNumber()) {
        deletion_state.log_delete_files.push_back(*alive_log_files_.begin());
        alive_log_files_.pop_front();
      }
    }
  }
  return s;
}

Status DBImpl::CompactRange(ColumnFamilyHandle* column_family,
                            const Slice* begin, const Slice* end,
                            bool reduce_level, int target_level) {
  auto cfh = reinterpret_cast<ColumnFamilyHandleImpl*>(column_family);
  auto cfd = cfh->cfd();

  Status s = FlushMemTable(cfd, FlushOptions());
  if (!s.ok()) {
    LogFlush(options_.info_log);
    return s;
  }

  int max_level_with_files = 1;
  {
    MutexLock l(&mutex_);
    Version* base = cfd->current();
    for (int level = 1; level < cfd->NumberLevels(); level++) {
      if (base->OverlapInLevel(level, begin, end)) {
        max_level_with_files = level;
      }
    }
  }
  for (int level = 0; level <= max_level_with_files; level++) {
    // in case the compaction is unversal or if we're compacting the
    // bottom-most level, the output level will be the same as input one
    if (cfd->options()->compaction_style == kCompactionStyleUniversal ||
        level == max_level_with_files) {
      s = RunManualCompaction(cfd, level, level, begin, end);
    } else {
      s = RunManualCompaction(cfd, level, level + 1, begin, end);
    }
    if (!s.ok()) {
      LogFlush(options_.info_log);
      return s;
    }
  }

  if (reduce_level) {
    s = ReFitLevel(cfd, max_level_with_files, target_level);
  }
  LogFlush(options_.info_log);

  return s;
}

// return the same level if it cannot be moved
int DBImpl::FindMinimumEmptyLevelFitting(ColumnFamilyData* cfd, int level) {
  mutex_.AssertHeld();
  Version* current = cfd->current();
  int minimum_level = level;
  for (int i = level - 1; i > 0; --i) {
    // stop if level i is not empty
    if (current->NumLevelFiles(i) > 0) break;
    // stop if level i is too small (cannot fit the level files)
    if (cfd->compaction_picker()->MaxBytesForLevel(i) <
        current->NumLevelBytes(level)) {
      break;
    }

    minimum_level = i;
  }
  return minimum_level;
}

Status DBImpl::ReFitLevel(ColumnFamilyData* cfd, int level, int target_level) {
  assert(level < cfd->NumberLevels());

  SuperVersion* superversion_to_free = nullptr;
  SuperVersion* new_superversion = new SuperVersion();

  mutex_.Lock();

  // only allow one thread refitting
  if (refitting_level_) {
    mutex_.Unlock();
    Log(options_.info_log, "ReFitLevel: another thread is refitting");
    delete new_superversion;
    return Status::NotSupported("another thread is refitting");
  }
  refitting_level_ = true;

  // wait for all background threads to stop
  bg_work_gate_closed_ = true;
  while (bg_compaction_scheduled_ > 0 || bg_flush_scheduled_) {
    Log(options_.info_log,
        "RefitLevel: waiting for background threads to stop: %d %d",
        bg_compaction_scheduled_, bg_flush_scheduled_);
    bg_cv_.Wait();
  }

  // move to a smaller level
  int to_level = target_level;
  if (target_level < 0) {
    to_level = FindMinimumEmptyLevelFitting(cfd, level);
  }

  assert(to_level <= level);

  Status status;
  if (to_level < level) {
    Log(options_.info_log, "Before refitting:\n%s",
        cfd->current()->DebugString().data());

    VersionEdit edit;
    edit.SetColumnFamily(cfd->GetID());
    for (const auto& f : cfd->current()->files_[level]) {
      edit.DeleteFile(level, f->number);
      edit.AddFile(to_level, f->number, f->file_size, f->smallest, f->largest,
                   f->smallest_seqno, f->largest_seqno);
    }
    Log(options_.info_log, "Apply version edit:\n%s",
        edit.DebugString().data());

    status = versions_->LogAndApply(cfd, &edit, &mutex_, db_directory_.get());
    superversion_to_free = cfd->InstallSuperVersion(new_superversion, &mutex_);
    new_superversion = nullptr;

    Log(options_.info_log, "LogAndApply: %s\n", status.ToString().data());

    if (status.ok()) {
      Log(options_.info_log, "After refitting:\n%s",
          cfd->current()->DebugString().data());
    }
  }

  refitting_level_ = false;
  bg_work_gate_closed_ = false;

  mutex_.Unlock();
  delete superversion_to_free;
  delete new_superversion;
  return status;
}

int DBImpl::NumberLevels(ColumnFamilyHandle* column_family) {
  auto cfh = reinterpret_cast<ColumnFamilyHandleImpl*>(column_family);
  return cfh->cfd()->NumberLevels();
}

int DBImpl::MaxMemCompactionLevel(ColumnFamilyHandle* column_family) {
  auto cfh = reinterpret_cast<ColumnFamilyHandleImpl*>(column_family);
  return cfh->cfd()->options()->max_mem_compaction_level;
}

int DBImpl::Level0StopWriteTrigger(ColumnFamilyHandle* column_family) {
  auto cfh = reinterpret_cast<ColumnFamilyHandleImpl*>(column_family);
  return cfh->cfd()->options()->level0_stop_writes_trigger;
}

Status DBImpl::Flush(const FlushOptions& options,
                     ColumnFamilyHandle* column_family) {
  auto cfh = reinterpret_cast<ColumnFamilyHandleImpl*>(column_family);
  return FlushMemTable(cfh->cfd(), options);
}

SequenceNumber DBImpl::GetLatestSequenceNumber() const {
  return versions_->LastSequence();
}

Status DBImpl::GetUpdatesSince(
    SequenceNumber seq, unique_ptr<TransactionLogIterator>* iter,
    const TransactionLogIterator::ReadOptions& read_options) {

  RecordTick(options_.statistics.get(), GET_UPDATES_SINCE_CALLS);
  if (seq > versions_->LastSequence()) {
    return Status::NotFound(
        "Requested sequence not yet written in the db");
  }
  //  Get all sorted Wal Files.
  //  Do binary search and open files and find the seq number.

  std::unique_ptr<VectorLogPtr> wal_files(new VectorLogPtr);
  Status s = GetSortedWalFiles(*wal_files);
  if (!s.ok()) {
    return s;
  }

  s = RetainProbableWalFiles(*wal_files, seq);
  if (!s.ok()) {
    return s;
  }
  iter->reset(new TransactionLogIteratorImpl(options_.wal_dir, &options_,
                                             read_options, storage_options_,
                                             seq, std::move(wal_files), this));
  return (*iter)->status();
}

Status DBImpl::RetainProbableWalFiles(VectorLogPtr& all_logs,
                                      const SequenceNumber target) {
  long start = 0; // signed to avoid overflow when target is < first file.
  long end = static_cast<long>(all_logs.size()) - 1;
  // Binary Search. avoid opening all files.
  while (end >= start) {
    long mid = start + (end - start) / 2;  // Avoid overflow.
    SequenceNumber current_seq_num = all_logs.at(mid)->StartSequence();
    if (current_seq_num == target) {
      end = mid;
      break;
    } else if (current_seq_num < target) {
      start = mid + 1;
    } else {
      end = mid - 1;
    }
  }
  size_t start_index = std::max(0l, end); // end could be -ve.
  // The last wal file is always included
  all_logs.erase(all_logs.begin(), all_logs.begin() + start_index);
  return Status::OK();
}

bool DBImpl::CheckWalFileExistsAndEmpty(const WalFileType type,
                                        const uint64_t number) {
  const std::string fname = (type == kAliveLogFile) ?
    LogFileName(options_.wal_dir, number) :
    ArchivedLogFileName(options_.wal_dir, number);
  uint64_t file_size;
  Status s = env_->GetFileSize(fname, &file_size);
  return (s.ok() && (file_size == 0));
}

Status DBImpl::ReadFirstRecord(const WalFileType type, const uint64_t number,
                               WriteBatch* const result) {

  if (type == kAliveLogFile) {
    std::string fname = LogFileName(options_.wal_dir, number);
    Status status = ReadFirstLine(fname, result);
    if (status.ok() || env_->FileExists(fname)) {
      // return OK or any error that is not caused non-existing file
      return status;
    }

    //  check if the file got moved to archive.
    std::string archived_file =
      ArchivedLogFileName(options_.wal_dir, number);
    Status s = ReadFirstLine(archived_file, result);
    if (s.ok() || env_->FileExists(archived_file)) {
      return s;
    }
    return Status::NotFound("Log File has been deleted: " + archived_file);
  } else if (type == kArchivedLogFile) {
    std::string fname = ArchivedLogFileName(options_.wal_dir, number);
    Status status = ReadFirstLine(fname, result);
    return status;
  }
  return Status::NotSupported("File Type Not Known: " + std::to_string(type));
}

Status DBImpl::ReadFirstLine(const std::string& fname,
                             WriteBatch* const batch) {
  struct LogReporter : public log::Reader::Reporter {
    Env* env;
    Logger* info_log;
    const char* fname;

    Status* status;
    bool ignore_error;  // true if options_.paranoid_checks==false
    virtual void Corruption(size_t bytes, const Status& s) {
      Log(info_log, "%s%s: dropping %d bytes; %s",
          (this->ignore_error ? "(ignoring error) " : ""),
          fname, static_cast<int>(bytes), s.ToString().c_str());
      if (this->status->ok()) {
        // only keep the first error
        *this->status = s;
      }
    }
  };

  unique_ptr<SequentialFile> file;
  Status status = env_->NewSequentialFile(fname, &file, storage_options_);

  if (!status.ok()) {
    return status;
  }


  LogReporter reporter;
  reporter.env = env_;
  reporter.info_log = options_.info_log.get();
  reporter.fname = fname.c_str();
  reporter.status = &status;
  reporter.ignore_error = !options_.paranoid_checks;
  log::Reader reader(std::move(file), &reporter, true/*checksum*/,
                     0/*initial_offset*/);
  std::string scratch;
  Slice record;

  if (reader.ReadRecord(&record, &scratch) &&
      (status.ok() || !options_.paranoid_checks)) {
    if (record.size() < 12) {
      reporter.Corruption(
          record.size(), Status::Corruption("log record too small"));
      //  TODO read record's till the first no corrupt entry?
    } else {
      WriteBatchInternal::SetContents(batch, record);
      return Status::OK();
    }
  }

  // ReadRecord returns false on EOF, which is deemed as OK() by Reader
  if (status.ok()) {
    status = Status::Corruption("eof reached");
  }
  return status;
}

struct CompareLogByPointer {
  bool operator() (const unique_ptr<LogFile>& a,
                   const unique_ptr<LogFile>& b) {
    LogFileImpl* a_impl = dynamic_cast<LogFileImpl*>(a.get());
    LogFileImpl* b_impl = dynamic_cast<LogFileImpl*>(b.get());
    return *a_impl < *b_impl;
  }
};

Status DBImpl::AppendSortedWalsOfType(const std::string& path,
    VectorLogPtr& log_files, WalFileType log_type) {
  std::vector<std::string> all_files;
  const Status status = env_->GetChildren(path, &all_files);
  if (!status.ok()) {
    return status;
  }
  log_files.reserve(log_files.size() + all_files.size());
  VectorLogPtr::iterator pos_start;
  if (!log_files.empty()) {
    pos_start = log_files.end() - 1;
  } else {
    pos_start = log_files.begin();
  }
  for (const auto& f : all_files) {
    uint64_t number;
    FileType type;
    if (ParseFileName(f, &number, &type) && type == kLogFile){

      WriteBatch batch;
      Status s = ReadFirstRecord(log_type, number, &batch);
      if (!s.ok()) {
        if (CheckWalFileExistsAndEmpty(log_type, number)) {
          continue;
        }
        return s;
      }

      uint64_t size_bytes;
      s = env_->GetFileSize(LogFileName(path, number), &size_bytes);
      if (!s.ok()) {
        return s;
      }

      log_files.push_back(std::move(unique_ptr<LogFile>(new LogFileImpl(
        number, log_type, WriteBatchInternal::Sequence(&batch), size_bytes))));
    }
  }
  CompareLogByPointer compare_log_files;
  std::sort(pos_start, log_files.end(), compare_log_files);
  return status;
}

Status DBImpl::RunManualCompaction(ColumnFamilyData* cfd, int input_level,
                                   int output_level, const Slice* begin,
                                   const Slice* end) {
  assert(input_level >= 0);

  InternalKey begin_storage, end_storage;

  ManualCompaction manual;
  manual.cfd = cfd;
  manual.input_level = input_level;
  manual.output_level = output_level;
  manual.done = false;
  manual.in_progress = false;
  // For universal compaction, we enforce every manual compaction to compact
  // all files.
  if (begin == nullptr ||
      cfd->options()->compaction_style == kCompactionStyleUniversal) {
    manual.begin = nullptr;
  } else {
    begin_storage = InternalKey(*begin, kMaxSequenceNumber, kValueTypeForSeek);
    manual.begin = &begin_storage;
  }
  if (end == nullptr ||
      cfd->options()->compaction_style == kCompactionStyleUniversal) {
    manual.end = nullptr;
  } else {
    end_storage = InternalKey(*end, 0, static_cast<ValueType>(0));
    manual.end = &end_storage;
  }

  MutexLock l(&mutex_);

  // When a manual compaction arrives, temporarily disable scheduling of
  // non-manual compactions and wait until the number of scheduled compaction
  // jobs drops to zero. This is needed to ensure that this manual compaction
  // can compact any range of keys/files.
  //
  // bg_manual_only_ is non-zero when at least one thread is inside
  // RunManualCompaction(), i.e. during that time no other compaction will
  // get scheduled (see MaybeScheduleFlushOrCompaction).
  //
  // Note that the following loop doesn't stop more that one thread calling
  // RunManualCompaction() from getting to the second while loop below.
  // However, only one of them will actually schedule compaction, while
  // others will wait on a condition variable until it completes.

  ++bg_manual_only_;
  while (bg_compaction_scheduled_ > 0) {
    Log(options_.info_log,
        "Manual compaction waiting for all other scheduled background "
        "compactions to finish");
    bg_cv_.Wait();
  }

  Log(options_.info_log, "Manual compaction starting");

  while (!manual.done && !shutting_down_.Acquire_Load() && bg_error_.ok()) {
    assert(bg_manual_only_ > 0);
    if (manual_compaction_ != nullptr) {
      // Running either this or some other manual compaction
      bg_cv_.Wait();
    } else {
      manual_compaction_ = &manual;
      MaybeScheduleFlushOrCompaction();
    }
  }

  assert(!manual.in_progress);
  assert(bg_manual_only_ > 0);
  --bg_manual_only_;
  return manual.status;
}

Status DBImpl::TEST_CompactRange(int level, const Slice* begin,
                                 const Slice* end,
                                 ColumnFamilyHandle* column_family) {
  ColumnFamilyData* cfd;
  if (column_family == nullptr) {
    cfd = default_cf_handle_->cfd();
  } else {
    auto cfh = reinterpret_cast<ColumnFamilyHandleImpl*>(column_family);
    cfd = cfh->cfd();
  }
  int output_level =
      (cfd->options()->compaction_style == kCompactionStyleUniversal)
          ? level
          : level + 1;
  return RunManualCompaction(cfd, level, output_level, begin, end);
}

Status DBImpl::FlushMemTable(ColumnFamilyData* cfd,
                             const FlushOptions& options) {
  // nullptr batch means just wait for earlier writes to be done
  Status s = Write(WriteOptions(), nullptr);
  if (s.ok() && options.wait) {
    // Wait until the compaction completes
    s = WaitForFlushMemTable(cfd);
  }
  return s;
}

Status DBImpl::WaitForFlushMemTable(ColumnFamilyData* cfd) {
  Status s;
  // Wait until the compaction completes
  MutexLock l(&mutex_);
  while (cfd->imm()->size() > 0 && bg_error_.ok()) {
    bg_cv_.Wait();
  }
  if (!bg_error_.ok()) {
    s = bg_error_;
  }
  return s;
}

Status DBImpl::TEST_FlushMemTable() {
  return FlushMemTable(default_cf_handle_->cfd(), FlushOptions());
}

Status DBImpl::TEST_WaitForFlushMemTable(ColumnFamilyHandle* column_family) {
  ColumnFamilyData* cfd;
  if (column_family == nullptr) {
    cfd = default_cf_handle_->cfd();
  } else {
    auto cfh = reinterpret_cast<ColumnFamilyHandleImpl*>(column_family);
    cfd = cfh->cfd();
  }
  return WaitForFlushMemTable(cfd);
}

Status DBImpl::TEST_WaitForCompact() {
  // Wait until the compaction completes

  // TODO: a bug here. This function actually does not necessarily
  // wait for compact. It actually waits for scheduled compaction
  // OR flush to finish.

  MutexLock l(&mutex_);
  while ((bg_compaction_scheduled_ || bg_flush_scheduled_) &&
         bg_error_.ok()) {
    bg_cv_.Wait();
  }
  return bg_error_;
}

void DBImpl::MaybeScheduleFlushOrCompaction() {
  mutex_.AssertHeld();
  bg_schedule_needed_ = false;
  if (bg_work_gate_closed_) {
    // gate closed for backgrond work
  } else if (shutting_down_.Acquire_Load()) {
    // DB is being deleted; no more background compactions
  } else {
    bool is_flush_pending = false;
    // no need to refcount since we're under a mutex
    for (auto cfd : *versions_->GetColumnFamilySet()) {
      if (cfd->imm()->IsFlushPending()) {
        is_flush_pending = true;
      }
    }
    if (is_flush_pending) {
      // memtable flush needed
      // max_background_compactions should not be 0, because that means
      // flush will never get executed
      assert(options_.max_background_flushes != 0);
      if (bg_flush_scheduled_ < options_.max_background_flushes) {
        bg_flush_scheduled_++;
        env_->Schedule(&DBImpl::BGWorkFlush, this, Env::Priority::HIGH);
      } else if (options_.max_background_flushes > 0) {
        bg_schedule_needed_ = true;
      }
    }
    bool is_compaction_needed = false;
    // no need to refcount since we're under a mutex
    for (auto cfd : *versions_->GetColumnFamilySet()) {
      if (cfd->current()->NeedsCompaction()) {
        is_compaction_needed = true;
        break;
      }
    }

    // Schedule BGWorkCompaction if there's a compaction pending
    // Do it only if max_background_compactions hasn't been reached and, in case
    // bg_manual_only_ > 0, if it's a manual compaction.
    if ((manual_compaction_ || is_compaction_needed) &&
        (!bg_manual_only_ || manual_compaction_)) {
      if (bg_compaction_scheduled_ < options_.max_background_compactions) {
        bg_compaction_scheduled_++;
        env_->Schedule(&DBImpl::BGWorkCompaction, this, Env::Priority::LOW);
      } else {
        bg_schedule_needed_ = true;
      }
    }
  }
}

void DBImpl::BGWorkFlush(void* db) {
  reinterpret_cast<DBImpl*>(db)->BackgroundCallFlush();
}

void DBImpl::BGWorkCompaction(void* db) {
  reinterpret_cast<DBImpl*>(db)->BackgroundCallCompaction();
}

Status DBImpl::BackgroundFlush(bool* madeProgress,
                               DeletionState& deletion_state,
                               LogBuffer* log_buffer) {
  mutex_.AssertHeld();
  // call_status is failure if at least one flush was a failure. even if
  // flushing one column family reports a failure, we will continue flushing
  // other column families. however, call_status will be a failure in that case.
  Status call_status;
  autovector<ColumnFamilyData*> to_delete;
  // refcounting in iteration
  for (auto cfd : *versions_->GetColumnFamilySet()) {
    cfd->Ref();
    Status flush_status;
    while (flush_status.ok() && cfd->imm()->IsFlushPending()) {
      Log(options_.info_log,
          "BackgroundCallFlush doing FlushMemTableToOutputFile with column "
          "family %u, flush slots available %d",
          cfd->GetID(), options_.max_background_flushes - bg_flush_scheduled_);
      flush_status = FlushMemTableToOutputFile(cfd, madeProgress,
                                               deletion_state, log_buffer);
    }
    if (call_status.ok() && !flush_status.ok()) {
      call_status = flush_status;
    }
    if (cfd->Unref()) {
      to_delete.push_back(cfd);
    }
  }
  for (auto cfd : to_delete) {
    delete cfd;
  }
  return call_status;
}

void DBImpl::BackgroundCallFlush() {
  bool madeProgress = false;
  DeletionState deletion_state(true);
  assert(bg_flush_scheduled_);

  LogBuffer log_buffer(INFO, options_.info_log.get());
  {
    MutexLock l(&mutex_);

    Status s;
    if (!shutting_down_.Acquire_Load()) {
      s = BackgroundFlush(&madeProgress, deletion_state, &log_buffer);
      if (!s.ok()) {
        // Wait a little bit before retrying background compaction in
        // case this is an environmental problem and we do not want to
        // chew up resources for failed compactions for the duration of
        // the problem.
        bg_cv_.SignalAll();  // In case a waiter can proceed despite the error
        Log(options_.info_log, "Waiting after background flush error: %s",
            s.ToString().c_str());
        mutex_.Unlock();
        log_buffer.FlushBufferToLog();
        LogFlush(options_.info_log);
        env_->SleepForMicroseconds(1000000);
        mutex_.Lock();
      }
    }

    // If !s.ok(), this means that Flush failed. In that case, we want
    // to delete all obsolete files and we force FindObsoleteFiles()
    FindObsoleteFiles(deletion_state, !s.ok());
    // delete unnecessary files if any, this is done outside the mutex
    if (deletion_state.HaveSomethingToDelete() || !log_buffer.IsEmpty()) {
      mutex_.Unlock();
      // Have to flush the info logs before bg_flush_scheduled_--
      // because if bg_flush_scheduled_ becomes 0 and the lock is
      // released, the deconstructor of DB can kick in and destroy all the
      // states of DB so info_log might not be available after that point.
      // It also applies to access other states that DB owns.
      log_buffer.FlushBufferToLog();
      if (deletion_state.HaveSomethingToDelete()) {
        PurgeObsoleteFiles(deletion_state);
      }
      mutex_.Lock();
    }

    bg_flush_scheduled_--;
    // Any time the mutex is released After finding the work to do, another
    // thread might execute MaybeScheduleFlushOrCompaction(). It is possible
    // that there is a pending job but it is not scheduled because of the
    // max thread limit.
    if (madeProgress || bg_schedule_needed_) {
      MaybeScheduleFlushOrCompaction();
    }
    bg_cv_.SignalAll();
    // IMPORTANT: there should be no code after calling SignalAll. This call may
    // signal the DB destructor that it's OK to proceed with destruction. In
    // that case, all DB variables will be dealloacated and referencing them
    // will cause trouble.
  }
}


void DBImpl::TEST_PurgeObsoleteteWAL() {
  PurgeObsoleteWALFiles();
}

uint64_t DBImpl::TEST_GetLevel0TotalSize() {
  MutexLock l(&mutex_);
  return default_cf_handle_->cfd()->current()->NumLevelBytes(0);
}

void DBImpl::BackgroundCallCompaction() {
  bool madeProgress = false;
  DeletionState deletion_state(true);

  MaybeDumpStats();
  LogBuffer log_buffer(INFO, options_.info_log.get());
  {
    MutexLock l(&mutex_);
    // Log(options_.info_log, "XXX BG Thread %llx process new work item",
    //     pthread_self());
    assert(bg_compaction_scheduled_);
    Status s;
    if (!shutting_down_.Acquire_Load()) {
      s = BackgroundCompaction(&madeProgress, deletion_state, &log_buffer);
      if (!s.ok()) {
        // Wait a little bit before retrying background compaction in
        // case this is an environmental problem and we do not want to
        // chew up resources for failed compactions for the duration of
        // the problem.
        bg_cv_.SignalAll();  // In case a waiter can proceed despite the error
        mutex_.Unlock();
        log_buffer.FlushBufferToLog();
        Log(options_.info_log, "Waiting after background compaction error: %s",
            s.ToString().c_str());
        LogFlush(options_.info_log);
        env_->SleepForMicroseconds(1000000);
        mutex_.Lock();
      }
    }

    // If !s.ok(), this means that Compaction failed. In that case, we want
    // to delete all obsolete files we might have created and we force
    // FindObsoleteFiles(). This is because deletion_state does not catch
    // all created files if compaction failed.
    FindObsoleteFiles(deletion_state, !s.ok());

    // delete unnecessary files if any, this is done outside the mutex
    if (deletion_state.HaveSomethingToDelete() || !log_buffer.IsEmpty()) {
      mutex_.Unlock();
      // Have to flush the info logs before bg_compaction_scheduled_--
      // because if bg_flush_scheduled_ becomes 0 and the lock is
      // released, the deconstructor of DB can kick in and destroy all the
      // states of DB so info_log might not be available after that point.
      // It also applies to access other states that DB owns.
      log_buffer.FlushBufferToLog();
      if (deletion_state.HaveSomethingToDelete()) {
        PurgeObsoleteFiles(deletion_state);
      }
      mutex_.Lock();
    }

    bg_compaction_scheduled_--;

    MaybeScheduleLogDBDeployStats();

    // Previous compaction may have produced too many files in a level,
    // So reschedule another compaction if we made progress in the
    // last compaction.
    //
    // Also, any time the mutex is released After finding the work to do,
    // another thread might execute MaybeScheduleFlushOrCompaction(). It is
    // possible  that there is a pending job but it is not scheduled because of
    // the max thread limit.
    if (madeProgress || bg_schedule_needed_) {
      MaybeScheduleFlushOrCompaction();
    }
    bg_cv_.SignalAll();
    // IMPORTANT: there should be no code after calling SignalAll. This call may
    // signal the DB destructor that it's OK to proceed with destruction. In
    // that case, all DB variables will be dealloacated and referencing them
    // will cause trouble.
  }
}

Status DBImpl::BackgroundCompaction(bool* madeProgress,
                                    DeletionState& deletion_state,
                                    LogBuffer* log_buffer) {
  *madeProgress = false;
  mutex_.AssertHeld();

  unique_ptr<Compaction> c;
  bool is_manual = (manual_compaction_ != nullptr) &&
                   (manual_compaction_->in_progress == false);
  InternalKey manual_end_storage;
  InternalKey* manual_end = &manual_end_storage;
  if (is_manual) {
    ManualCompaction* m = manual_compaction_;
    m->in_progress = true;
    c.reset(m->cfd->CompactRange(m->input_level, m->output_level, m->begin,
                                 m->end, &manual_end));
    if (!c) {
      m->done = true;
    }
    LogToBuffer(
        log_buffer,
        "Manual compaction from level-%d to level-%d from %s .. %s; will stop "
        "at %s\n",
        m->input_level, m->output_level,
        (m->begin ? m->begin->DebugString().c_str() : "(begin)"),
        (m->end ? m->end->DebugString().c_str() : "(end)"),
        ((m->done || manual_end == nullptr)
             ? "(end)"
             : manual_end->DebugString().c_str()));
  } else {
    // no need to refcount in iteration since it's always under a mutex
    for (auto cfd : *versions_->GetColumnFamilySet()) {
      if (!cfd->options()->disable_auto_compactions) {
        c.reset(cfd->PickCompaction(log_buffer));
        if (c != nullptr) {
          // update statistics
          MeasureTime(options_.statistics.get(), NUM_FILES_IN_SINGLE_COMPACTION,
                      c->inputs(0)->size());
          break;
        }
      }
    }
  }

  Status status;
  if (!c) {
    // Nothing to do
    LogToBuffer(log_buffer, "Compaction nothing to do");
  } else if (!is_manual && c->IsTrivialMove()) {
    // Move file to next level
    assert(c->num_input_files(0) == 1);
    FileMetaData* f = c->input(0, 0);
    c->edit()->DeleteFile(c->level(), f->number);
    c->edit()->AddFile(c->level() + 1, f->number, f->file_size,
                       f->smallest, f->largest,
                       f->smallest_seqno, f->largest_seqno);
    status = versions_->LogAndApply(c->column_family_data(), c->edit(), &mutex_,
                                    db_directory_.get());
    InstallSuperVersion(c->column_family_data(), deletion_state);
    if (options_.allow_thread_local) {
      c->column_family_data()->ResetThreadLocalSuperVersions();
    }

    Version::LevelSummaryStorage tmp;
    LogToBuffer(log_buffer, "Moved #%lld to level-%d %lld bytes %s: %s\n",
        static_cast<unsigned long long>(f->number), c->level() + 1,
        static_cast<unsigned long long>(f->file_size),
        status.ToString().c_str(), c->input_version()->LevelSummary(&tmp));
    c->ReleaseCompactionFiles(status);
    *madeProgress = true;
  } else {
    MaybeScheduleFlushOrCompaction(); // do more compaction work in parallel.
    CompactionState* compact = new CompactionState(c.get());
    status = DoCompactionWork(compact, deletion_state, log_buffer);
    CleanupCompaction(compact, status);
    c->ReleaseCompactionFiles(status);
    c->ReleaseInputs();
    *madeProgress = true;
  }
  c.reset();

  if (status.ok()) {
    // Done
  } else if (shutting_down_.Acquire_Load()) {
    // Ignore compaction errors found during shutting down
  } else {
    Log(WARN, options_.info_log, "Compaction error: %s",
        status.ToString().c_str());
    if (options_.paranoid_checks && bg_error_.ok()) {
      bg_error_ = status;
    }
  }

  if (is_manual) {
    ManualCompaction* m = manual_compaction_;
    if (!status.ok()) {
      m->status = status;
      m->done = true;
    }
    // For universal compaction:
    //   Because universal compaction always happens at level 0, so one
    //   compaction will pick up all overlapped files. No files will be
    //   filtered out due to size limit and left for a successive compaction.
    //   So we can safely conclude the current compaction.
    //
    //   Also note that, if we don't stop here, then the current compaction
    //   writes a new file back to level 0, which will be used in successive
    //   compaction. Hence the manual compaction will never finish.
    //
    // Stop the compaction if manual_end points to nullptr -- this means
    // that we compacted the whole range. manual_end should always point
    // to nullptr in case of universal compaction
    if (manual_end == nullptr) {
      m->done = true;
    }
    if (!m->done) {
      // We only compacted part of the requested range.  Update *m
      // to the range that is left to be compacted.
      // Universal compaction should always compact the whole range
      assert(m->cfd->options()->compaction_style != kCompactionStyleUniversal);
      m->tmp_storage = *manual_end;
      m->begin = &m->tmp_storage;
    }
    m->in_progress = false; // not being processed anymore
    manual_compaction_ = nullptr;
  }
  return status;
}

void DBImpl::CleanupCompaction(CompactionState* compact, Status status) {
  mutex_.AssertHeld();
  if (compact->builder != nullptr) {
    // May happen if we get a shutdown call in the middle of compaction
    compact->builder->Abandon();
    compact->builder.reset();
  } else {
    assert(compact->outfile == nullptr);
  }
  for (size_t i = 0; i < compact->outputs.size(); i++) {
    const CompactionState::Output& out = compact->outputs[i];
    pending_outputs_.erase(out.number);

    // If this file was inserted into the table cache then remove
    // them here because this compaction was not committed.
    if (!status.ok()) {
      TableCache::Evict(table_cache_.get(), out.number);
    }
  }
  delete compact;
}

// Allocate the file numbers for the output file. We allocate as
// many output file numbers as there are files in level+1 (at least one)
// Insert them into pending_outputs so that they do not get deleted.
void DBImpl::AllocateCompactionOutputFileNumbers(CompactionState* compact) {
  mutex_.AssertHeld();
  assert(compact != nullptr);
  assert(compact->builder == nullptr);
  int filesNeeded = compact->compaction->num_input_files(1);
  for (int i = 0; i < std::max(filesNeeded, 1); i++) {
    uint64_t file_number = versions_->NewFileNumber();
    pending_outputs_.insert(file_number);
    compact->allocated_file_numbers.push_back(file_number);
  }
}

// Frees up unused file number.
void DBImpl::ReleaseCompactionUnusedFileNumbers(CompactionState* compact) {
  mutex_.AssertHeld();
  for (const auto file_number : compact->allocated_file_numbers) {
    pending_outputs_.erase(file_number);
    // Log(options_.info_log, "XXX releasing unused file num %d", file_number);
  }
}

Status DBImpl::OpenCompactionOutputFile(CompactionState* compact) {
  assert(compact != nullptr);
  assert(compact->builder == nullptr);
  uint64_t file_number;
  // If we have not yet exhausted the pre-allocated file numbers,
  // then use the one from the front. Otherwise, we have to acquire
  // the heavyweight lock and allocate a new file number.
  if (!compact->allocated_file_numbers.empty()) {
    file_number = compact->allocated_file_numbers.front();
    compact->allocated_file_numbers.pop_front();
  } else {
    mutex_.Lock();
    file_number = versions_->NewFileNumber();
    pending_outputs_.insert(file_number);
    mutex_.Unlock();
  }
  CompactionState::Output out;
  out.number = file_number;
  out.smallest.Clear();
  out.largest.Clear();
  out.smallest_seqno = out.largest_seqno = 0;
  compact->outputs.push_back(out);

  // Make the output file
  std::string fname = TableFileName(dbname_, file_number);
  Status s = env_->NewWritableFile(fname, &compact->outfile, storage_options_);

  if (s.ok()) {
    // Over-estimate slightly so we don't end up just barely crossing
    // the threshold.
    ColumnFamilyData* cfd = compact->compaction->column_family_data();
    compact->outfile->SetPreallocationBlockSize(
        1.1 * cfd->compaction_picker()->MaxFileSizeForLevel(
                  compact->compaction->output_level()));

    CompressionType compression_type =
        GetCompressionType(*cfd->options(), compact->compaction->output_level(),
                           compact->compaction->enable_compression());

    compact->builder.reset(
        NewTableBuilder(*cfd->options(), cfd->internal_comparator(),
                        compact->outfile.get(), compression_type));
  }
  LogFlush(options_.info_log);
  return s;
}

Status DBImpl::FinishCompactionOutputFile(CompactionState* compact,
                                          Iterator* input) {
  assert(compact != nullptr);
  assert(compact->outfile);
  assert(compact->builder != nullptr);

  const uint64_t output_number = compact->current_output()->number;
  assert(output_number != 0);

  // Check for iterator errors
  Status s = input->status();
  const uint64_t current_entries = compact->builder->NumEntries();
  if (s.ok()) {
    s = compact->builder->Finish();
  } else {
    compact->builder->Abandon();
  }
  const uint64_t current_bytes = compact->builder->FileSize();
  compact->current_output()->file_size = current_bytes;
  compact->total_bytes += current_bytes;
  compact->builder.reset();

  // Finish and check for file errors
  if (s.ok() && !options_.disableDataSync) {
    if (options_.use_fsync) {
      StopWatch sw(env_, options_.statistics.get(),
                   COMPACTION_OUTFILE_SYNC_MICROS, false);
      s = compact->outfile->Fsync();
    } else {
      StopWatch sw(env_, options_.statistics.get(),
                   COMPACTION_OUTFILE_SYNC_MICROS, false);
      s = compact->outfile->Sync();
    }
  }
  if (s.ok()) {
    s = compact->outfile->Close();
  }
  compact->outfile.reset();

  if (s.ok() && current_entries > 0) {
    // Verify that the table is usable
    ColumnFamilyData* cfd = compact->compaction->column_family_data();
    FileMetaData meta(output_number, current_bytes);
    Iterator* iter = cfd->table_cache()->NewIterator(
        ReadOptions(), storage_options_, cfd->internal_comparator(), meta);
    s = iter->status();
    delete iter;
    if (s.ok()) {
      Log(options_.info_log,
          "Generated table #%lu: %lu keys, %lu bytes",
          (unsigned long) output_number,
          (unsigned long) current_entries,
          (unsigned long) current_bytes);
    }
  }
  return s;
}


Status DBImpl::InstallCompactionResults(CompactionState* compact) {
  mutex_.AssertHeld();

  // paranoia: verify that the files that we started with
  // still exist in the current version and in the same original level.
  // This ensures that a concurrent compaction did not erroneously
  // pick the same files to compact.
  if (!versions_->VerifyCompactionFileConsistency(compact->compaction)) {
    Log(options_.info_log,  "Compaction %d@%d + %d@%d files aborted",
      compact->compaction->num_input_files(0),
      compact->compaction->level(),
      compact->compaction->num_input_files(1),
      compact->compaction->output_level());
    return Status::Corruption("Compaction input files inconsistent");
  }

  Log(options_.info_log,  "Compacted %d@%d + %d@%d files => %lld bytes",
      compact->compaction->num_input_files(0),
      compact->compaction->level(),
      compact->compaction->num_input_files(1),
      compact->compaction->output_level(),
      static_cast<long long>(compact->total_bytes));

  // Add compaction outputs
  compact->compaction->AddInputDeletions(compact->compaction->edit());
  for (size_t i = 0; i < compact->outputs.size(); i++) {
    const CompactionState::Output& out = compact->outputs[i];
    compact->compaction->edit()->AddFile(
        compact->compaction->output_level(), out.number, out.file_size,
        out.smallest, out.largest, out.smallest_seqno, out.largest_seqno);
  }
  return versions_->LogAndApply(compact->compaction->column_family_data(),
                                compact->compaction->edit(), &mutex_,
                                db_directory_.get());
}

//
// Given a sequence number, return the sequence number of the
// earliest snapshot that this sequence number is visible in.
// The snapshots themselves are arranged in ascending order of
// sequence numbers.
// Employ a sequential search because the total number of
// snapshots are typically small.
inline SequenceNumber DBImpl::findEarliestVisibleSnapshot(
  SequenceNumber in, std::vector<SequenceNumber>& snapshots,
  SequenceNumber* prev_snapshot) {
  SequenceNumber prev __attribute__((unused)) = 0;
  for (const auto cur : snapshots) {
    assert(prev <= cur);
    if (cur >= in) {
      *prev_snapshot = prev;
      return cur;
    }
    prev = cur; // assignment
    assert(prev);
  }
  Log(options_.info_log,
      "Looking for seqid %lu but maxseqid is %lu",
      (unsigned long)in,
      (unsigned long)snapshots[snapshots.size()-1]);
  assert(0);
  return 0;
}

Status DBImpl::DoCompactionWork(CompactionState* compact,
                                DeletionState& deletion_state,
                                LogBuffer* log_buffer) {
  assert(compact);
  int64_t imm_micros = 0;  // Micros spent doing imm_ compactions
  ColumnFamilyData* cfd = compact->compaction->column_family_data();
  Log(options_.info_log,
      "[CF %u] Compacting %d@%d + %d@%d files, score %.2f slots available %d",
      cfd->GetID(), compact->compaction->num_input_files(0),
      compact->compaction->level(), compact->compaction->num_input_files(1),
      compact->compaction->output_level(), compact->compaction->score(),
      options_.max_background_compactions - bg_compaction_scheduled_);
  char scratch[2345];
  compact->compaction->Summary(scratch, sizeof(scratch));
  Log(options_.info_log, "Compaction start summary: %s\n", scratch);

  assert(compact->compaction->input_version()->NumLevelFiles(
             compact->compaction->level()) > 0);
  assert(compact->builder == nullptr);
  assert(!compact->outfile);

  SequenceNumber visible_at_tip = 0;
  SequenceNumber earliest_snapshot;
  SequenceNumber latest_snapshot = 0;
  snapshots_.getAll(compact->existing_snapshots);
  if (compact->existing_snapshots.size() == 0) {
    // optimize for fast path if there are no snapshots
    visible_at_tip = versions_->LastSequence();
    earliest_snapshot = visible_at_tip;
  } else {
    latest_snapshot = compact->existing_snapshots.back();
    // Add the current seqno as the 'latest' virtual
    // snapshot to the end of this list.
    compact->existing_snapshots.push_back(versions_->LastSequence());
    earliest_snapshot = compact->existing_snapshots[0];
  }

  // Is this compaction producing files at the bottommost level?
  bool bottommost_level = compact->compaction->BottomMostLevel();

  // Allocate the output file numbers before we release the lock
  AllocateCompactionOutputFileNumbers(compact);

  // Release mutex while we're actually doing the compaction work
  mutex_.Unlock();
  // flush log buffer immediately after releasing the mutex
  log_buffer->FlushBufferToLog();

  const uint64_t start_micros = env_->NowMicros();
  unique_ptr<Iterator> input(versions_->MakeInputIterator(compact->compaction));
  input->SeekToFirst();
  Status status;
  ParsedInternalKey ikey;
  std::string current_user_key;
  bool has_current_user_key = false;
  SequenceNumber last_sequence_for_key __attribute__((unused)) =
    kMaxSequenceNumber;
  SequenceNumber visible_in_snapshot = kMaxSequenceNumber;
  std::string compaction_filter_value;
  std::vector<char> delete_key; // for compaction filter
  MergeHelper merge(
      cfd->user_comparator(), cfd->options()->merge_operator.get(),
      options_.info_log.get(), false /* internal key corruption is expected */);
  auto compaction_filter = cfd->options()->compaction_filter;
  std::unique_ptr<CompactionFilter> compaction_filter_from_factory = nullptr;
  if (!compaction_filter) {
    auto context = compact->GetFilterContext();
    compaction_filter_from_factory =
        cfd->options()->compaction_filter_factory->CreateCompactionFilter(
            context);
    compaction_filter = compaction_filter_from_factory.get();
  }

  while (input->Valid() && !shutting_down_.Acquire_Load() &&
         !cfd->IsDropped()) {
    Slice key = input->key();
    Slice value = input->value();

    if (compact->compaction->ShouldStopBefore(key) &&
        compact->builder != nullptr) {
      status = FinishCompactionOutputFile(compact, input.get());
      if (!status.ok()) {
        break;
      }
    }

    // Handle key/value, add to state, etc.
    bool drop = false;
    bool current_entry_is_merging = false;
    if (!ParseInternalKey(key, &ikey)) {
      // Do not hide error keys
      // TODO: error key stays in db forever? Figure out the intention/rationale
      // v10 error v8 : we cannot hide v8 even though it's pretty obvious.
      current_user_key.clear();
      has_current_user_key = false;
      last_sequence_for_key = kMaxSequenceNumber;
      visible_in_snapshot = kMaxSequenceNumber;
    } else {
      if (!has_current_user_key ||
          cfd->user_comparator()->Compare(ikey.user_key,
                                          Slice(current_user_key)) != 0) {
        // First occurrence of this user key
        current_user_key.assign(ikey.user_key.data(), ikey.user_key.size());
        has_current_user_key = true;
        last_sequence_for_key = kMaxSequenceNumber;
        visible_in_snapshot = kMaxSequenceNumber;

        // apply the compaction filter to the first occurrence of the user key
        if (compaction_filter &&
            ikey.type == kTypeValue &&
            (visible_at_tip || ikey.sequence > latest_snapshot)) {
          // If the user has specified a compaction filter and the sequence
          // number is greater than any external snapshot, then invoke the
          // filter.
          // If the return value of the compaction filter is true, replace
          // the entry with a delete marker.
          bool value_changed = false;
          compaction_filter_value.clear();
          bool to_delete = compaction_filter->Filter(
              compact->compaction->level(), ikey.user_key, value,
              &compaction_filter_value, &value_changed);
          if (to_delete) {
            // make a copy of the original key
            delete_key.assign(key.data(), key.data() + key.size());
            // convert it to a delete
            UpdateInternalKey(&delete_key[0], delete_key.size(),
                              ikey.sequence, kTypeDeletion);
            // anchor the key again
            key = Slice(&delete_key[0], delete_key.size());
            // needed because ikey is backed by key
            ParseInternalKey(key, &ikey);
            // no value associated with delete
            value.clear();
            RecordTick(options_.statistics.get(), COMPACTION_KEY_DROP_USER);
          } else if (value_changed) {
            value = compaction_filter_value;
          }
        }
      }

      // If there are no snapshots, then this kv affect visibility at tip.
      // Otherwise, search though all existing snapshots to find
      // the earlist snapshot that is affected by this kv.
      SequenceNumber prev_snapshot = 0; // 0 means no previous snapshot
      SequenceNumber visible = visible_at_tip ?
        visible_at_tip :
        findEarliestVisibleSnapshot(ikey.sequence,
                                    compact->existing_snapshots,
                                    &prev_snapshot);

      if (visible_in_snapshot == visible) {
        // If the earliest snapshot is which this key is visible in
        // is the same as the visibily of a previous instance of the
        // same key, then this kv is not visible in any snapshot.
        // Hidden by an newer entry for same user key
        // TODO: why not > ?
        assert(last_sequence_for_key >= ikey.sequence);
        drop = true;    // (A)
        RecordTick(options_.statistics.get(), COMPACTION_KEY_DROP_NEWER_ENTRY);
      } else if (ikey.type == kTypeDeletion &&
                 ikey.sequence <= earliest_snapshot &&
                 compact->compaction->IsBaseLevelForKey(ikey.user_key)) {
        // For this user key:
        // (1) there is no data in higher levels
        // (2) data in lower levels will have larger sequence numbers
        // (3) data in layers that are being compacted here and have
        //     smaller sequence numbers will be dropped in the next
        //     few iterations of this loop (by rule (A) above).
        // Therefore this deletion marker is obsolete and can be dropped.
        drop = true;
        RecordTick(options_.statistics.get(), COMPACTION_KEY_DROP_OBSOLETE);
      } else if (ikey.type == kTypeMerge) {
        // We know the merge type entry is not hidden, otherwise we would
        // have hit (A)
        // We encapsulate the merge related state machine in a different
        // object to minimize change to the existing flow. Turn out this
        // logic could also be nicely re-used for memtable flush purge
        // optimization in BuildTable.
        merge.MergeUntil(input.get(), prev_snapshot, bottommost_level,
                         options_.statistics.get());
        current_entry_is_merging = true;
        if (merge.IsSuccess()) {
          // Successfully found Put/Delete/(end-of-key-range) while merging
          // Get the merge result
          key = merge.key();
          ParseInternalKey(key, &ikey);
          value = merge.value();
        } else {
          // Did not find a Put/Delete/(end-of-key-range) while merging
          // We now have some stack of merge operands to write out.
          // NOTE: key,value, and ikey are now referring to old entries.
          //       These will be correctly set below.
          assert(!merge.keys().empty());
          assert(merge.keys().size() == merge.values().size());

          // Hack to make sure last_sequence_for_key is correct
          ParseInternalKey(merge.keys().front(), &ikey);
        }
      }

      last_sequence_for_key = ikey.sequence;
      visible_in_snapshot = visible;
    }
#if 0
    Log(options_.info_log,
        "  Compact: %s, seq %d, type: %d %d, drop: %d, is_base: %d, "
        "%d smallest_snapshot: %d level: %d bottommost %d",
        ikey.user_key.ToString().c_str(),
        (int)ikey.sequence, ikey.type, kTypeValue, drop,
        compact->compaction->IsBaseLevelForKey(ikey.user_key),
        (int)last_sequence_for_key, (int)earliest_snapshot,
        compact->compaction->level(), bottommost_level);
#endif

    if (!drop) {
      // We may write a single key (e.g.: for Put/Delete or successful merge).
      // Or we may instead have to write a sequence/list of keys.
      // We have to write a sequence iff we have an unsuccessful merge
      bool has_merge_list = current_entry_is_merging && !merge.IsSuccess();
      const std::deque<std::string>* keys = nullptr;
      const std::deque<std::string>* values = nullptr;
      std::deque<std::string>::const_reverse_iterator key_iter;
      std::deque<std::string>::const_reverse_iterator value_iter;
      if (has_merge_list) {
        keys = &merge.keys();
        values = &merge.values();
        key_iter = keys->rbegin();    // The back (*rbegin()) is the first key
        value_iter = values->rbegin();

        key = Slice(*key_iter);
        value = Slice(*value_iter);
      }

      // If we have a list of keys to write, traverse the list.
      // If we have a single key to write, simply write that key.
      while (true) {
        // Invariant: key,value,ikey will always be the next entry to write
        char* kptr = (char*)key.data();
        std::string kstr;

        // Zeroing out the sequence number leads to better compression.
        // If this is the bottommost level (no files in lower levels)
        // and the earliest snapshot is larger than this seqno
        // then we can squash the seqno to zero.
        if (bottommost_level && ikey.sequence < earliest_snapshot &&
            ikey.type != kTypeMerge) {
          assert(ikey.type != kTypeDeletion);
          // make a copy because updating in place would cause problems
          // with the priority queue that is managing the input key iterator
          kstr.assign(key.data(), key.size());
          kptr = (char *)kstr.c_str();
          UpdateInternalKey(kptr, key.size(), (uint64_t)0, ikey.type);
        }

        Slice newkey(kptr, key.size());
        assert((key.clear(), 1)); // we do not need 'key' anymore

        // Open output file if necessary
        if (compact->builder == nullptr) {
          status = OpenCompactionOutputFile(compact);
          if (!status.ok()) {
            break;
          }
        }

        SequenceNumber seqno = GetInternalKeySeqno(newkey);
        if (compact->builder->NumEntries() == 0) {
          compact->current_output()->smallest.DecodeFrom(newkey);
          compact->current_output()->smallest_seqno = seqno;
        } else {
          compact->current_output()->smallest_seqno =
            std::min(compact->current_output()->smallest_seqno, seqno);
        }
        compact->current_output()->largest.DecodeFrom(newkey);
        compact->builder->Add(newkey, value);
        compact->current_output()->largest_seqno =
          std::max(compact->current_output()->largest_seqno, seqno);

        // Close output file if it is big enough
        if (compact->builder->FileSize() >=
            compact->compaction->MaxOutputFileSize()) {
          status = FinishCompactionOutputFile(compact, input.get());
          if (!status.ok()) {
            break;
          }
        }

        // If we have a list of entries, move to next element
        // If we only had one entry, then break the loop.
        if (has_merge_list) {
          ++key_iter;
          ++value_iter;

          // If at end of list
          if (key_iter == keys->rend() || value_iter == values->rend()) {
            // Sanity Check: if one ends, then both end
            assert(key_iter == keys->rend() && value_iter == values->rend());
            break;
          }

          // Otherwise not at end of list. Update key, value, and ikey.
          key = Slice(*key_iter);
          value = Slice(*value_iter);
          ParseInternalKey(key, &ikey);

        } else{
          // Only had one item to begin with (Put/Delete)
          break;
        }
      }
    }

    // MergeUntil has moved input to the next entry
    if (!current_entry_is_merging) {
      input->Next();
    }
  }

  if (status.ok() && (shutting_down_.Acquire_Load() || cfd->IsDropped())) {
    status = Status::ShutdownInProgress(
        "Database shutdown started during compaction");
  }
  if (status.ok() && compact->builder != nullptr) {
    status = FinishCompactionOutputFile(compact, input.get());
  }
  if (status.ok()) {
    status = input->status();
  }
  input.reset();

  if (!options_.disableDataSync) {
    db_directory_->Fsync();
  }

  InternalStats::CompactionStats stats;
  stats.micros = env_->NowMicros() - start_micros - imm_micros;
  MeasureTime(options_.statistics.get(), COMPACTION_TIME, stats.micros);
  stats.files_in_leveln = compact->compaction->num_input_files(0);
  stats.files_in_levelnp1 = compact->compaction->num_input_files(1);

  int num_output_files = compact->outputs.size();
  if (compact->builder != nullptr) {
    // An error occurred so ignore the last output.
    assert(num_output_files > 0);
    --num_output_files;
  }
  stats.files_out_levelnp1 = num_output_files;

  for (int i = 0; i < compact->compaction->num_input_files(0); i++) {
    stats.bytes_readn += compact->compaction->input(0, i)->file_size;
    RecordTick(options_.statistics.get(), COMPACT_READ_BYTES,
               compact->compaction->input(0, i)->file_size);
  }

  for (int i = 0; i < compact->compaction->num_input_files(1); i++) {
    stats.bytes_readnp1 += compact->compaction->input(1, i)->file_size;
    RecordTick(options_.statistics.get(), COMPACT_READ_BYTES,
               compact->compaction->input(1, i)->file_size);
  }

  for (int i = 0; i < num_output_files; i++) {
    stats.bytes_written += compact->outputs[i].file_size;
    RecordTick(options_.statistics.get(), COMPACT_WRITE_BYTES,
               compact->outputs[i].file_size);
  }

  LogFlush(options_.info_log);
  mutex_.Lock();
  cfd->internal_stats()->AddCompactionStats(compact->compaction->output_level(),
                                            stats);

  // if there were any unused file number (mostly in case of
  // compaction error), free up the entry from pending_putputs
  ReleaseCompactionUnusedFileNumbers(compact);

  if (status.ok()) {
    status = InstallCompactionResults(compact);
    InstallSuperVersion(cfd, deletion_state);
  }
  Version::LevelSummaryStorage tmp;
  Log(options_.info_log,
      "compacted to: %s, %.1f MB/sec, level %d, files in(%d, %d) out(%d) "
      "MB in(%.1f, %.1f) out(%.1f), read-write-amplify(%.1f) "
      "write-amplify(%.1f) %s\n",
      cfd->current()->LevelSummary(&tmp),
      (stats.bytes_readn + stats.bytes_readnp1 + stats.bytes_written) /
          (double)stats.micros,
      compact->compaction->output_level(), stats.files_in_leveln,
      stats.files_in_levelnp1, stats.files_out_levelnp1,
      stats.bytes_readn / 1048576.0, stats.bytes_readnp1 / 1048576.0,
      stats.bytes_written / 1048576.0,
      (stats.bytes_written + stats.bytes_readnp1 + stats.bytes_readn) /
          (double)stats.bytes_readn,
      stats.bytes_written / (double)stats.bytes_readn,
      status.ToString().c_str());

  return status;
}

namespace {
struct IterState {
  IterState(DBImpl* db, port::Mutex* mu, SuperVersion* super_version)
      : db(db), mu(mu), super_version(super_version) {}

  DBImpl* db;
  port::Mutex* mu;
  SuperVersion* super_version;
};

static void CleanupIteratorState(void* arg1, void* arg2) {
  IterState* state = reinterpret_cast<IterState*>(arg1);

  bool need_cleanup = state->super_version->Unref();
  if (need_cleanup) {
    DBImpl::DeletionState deletion_state;

    state->mu->Lock();
    state->super_version->Cleanup();
    state->db->FindObsoleteFiles(deletion_state, false, true);
    state->mu->Unlock();

    delete state->super_version;
    if (deletion_state.HaveSomethingToDelete()) {
      state->db->PurgeObsoleteFiles(deletion_state);
    }
  }

  delete state;
}
}  // namespace

Iterator* DBImpl::NewInternalIterator(const ReadOptions& options,
                                      ColumnFamilyData* cfd,
                                      SuperVersion* super_version) {
  std::vector<Iterator*> iterator_list;
  // Collect iterator for mutable mem
  iterator_list.push_back(super_version->mem->NewIterator(options));
  // Collect all needed child iterators for immutable memtables
  super_version->imm->AddIterators(options, &iterator_list);
  // Collect iterators for files in L0 - Ln
  super_version->current->AddIterators(options, storage_options_,
                                       &iterator_list);
  Iterator* internal_iter =
      NewMergingIterator(env_, &cfd->internal_comparator(), &iterator_list[0],
                         iterator_list.size());

  IterState* cleanup = new IterState(this, &mutex_, super_version);
  internal_iter->RegisterCleanup(CleanupIteratorState, cleanup, nullptr);

  return internal_iter;
}

ColumnFamilyHandle* DBImpl::DefaultColumnFamily() const {
  return default_cf_handle_;
}

Iterator* DBImpl::TEST_NewInternalIterator(ColumnFamilyHandle* column_family) {
  ColumnFamilyData* cfd;
  if (column_family == nullptr) {
    cfd = default_cf_handle_->cfd();
  } else {
    auto cfh = reinterpret_cast<ColumnFamilyHandleImpl*>(column_family);
    cfd = cfh->cfd();
  }

  mutex_.Lock();
  SuperVersion* super_version = cfd->GetSuperVersion()->Ref();
  mutex_.Unlock();
  ReadOptions roptions;
  roptions.prefix_seek = true;
  return NewInternalIterator(roptions, cfd, super_version);
}

std::pair<Iterator*, Iterator*> DBImpl::GetTailingIteratorPair(
    const ReadOptions& options, ColumnFamilyData* cfd,
    uint64_t* superversion_number) {

  mutex_.Lock();
  SuperVersion* super_version = cfd->GetSuperVersion()->Ref();
  if (superversion_number != nullptr) {
    *superversion_number = cfd->GetSuperVersionNumber();
  }
  mutex_.Unlock();

  Iterator* mutable_iter = super_version->mem->NewIterator(options);
  // create a DBIter that only uses memtable content; see NewIterator()
  mutable_iter =
      NewDBIterator(&dbname_, env_, *cfd->options(), cfd->user_comparator(),
                    mutable_iter, kMaxSequenceNumber);

  std::vector<Iterator*> list;
  super_version->imm->AddIterators(options, &list);
  super_version->current->AddIterators(options, storage_options_, &list);
  Iterator* immutable_iter = NewMergingIterator(
      env_, &cfd->internal_comparator(), &list[0], list.size());

  // create a DBIter that only uses memtable content; see NewIterator()
  immutable_iter =
      NewDBIterator(&dbname_, env_, *cfd->options(), cfd->user_comparator(),
                    immutable_iter, kMaxSequenceNumber);

  // register cleanups
  mutable_iter->RegisterCleanup(CleanupIteratorState,
    new IterState(this, &mutex_, super_version), nullptr);

  // bump the ref one more time since it will be Unref'ed twice
  immutable_iter->RegisterCleanup(CleanupIteratorState,
    new IterState(this, &mutex_, super_version->Ref()), nullptr);

  return std::make_pair(mutable_iter, immutable_iter);
}

int64_t DBImpl::TEST_MaxNextLevelOverlappingBytes(
    ColumnFamilyHandle* column_family) {
  ColumnFamilyData* cfd;
  if (column_family == nullptr) {
    cfd = default_cf_handle_->cfd();
  } else {
    auto cfh = reinterpret_cast<ColumnFamilyHandleImpl*>(column_family);
    cfd = cfh->cfd();
  }
  MutexLock l(&mutex_);
  return cfd->current()->MaxNextLevelOverlappingBytes();
}

Status DBImpl::Get(const ReadOptions& options,
                   ColumnFamilyHandle* column_family, const Slice& key,
                   std::string* value) {
  return GetImpl(options, column_family, key, value);
}

// DeletionState gets created and destructed outside of the lock -- we
// use this convinently to:
// * malloc one SuperVersion() outside of the lock -- new_superversion
// * delete SuperVersion()s outside of the lock -- superversions_to_free
//
// However, if InstallSuperVersion() gets called twice with the same,
// deletion_state, we can't reuse the SuperVersion() that got malloced because
// first call already used it. In that rare case, we take a hit and create a
// new SuperVersion() inside of the mutex. We do similar thing
// for superversion_to_free
void DBImpl::InstallSuperVersion(ColumnFamilyData* cfd,
                                 DeletionState& deletion_state) {
  mutex_.AssertHeld();
  // if new_superversion == nullptr, it means somebody already used it
  SuperVersion* new_superversion =
    (deletion_state.new_superversion != nullptr) ?
    deletion_state.new_superversion : new SuperVersion();
  SuperVersion* old_superversion =
      cfd->InstallSuperVersion(new_superversion, &mutex_);
  deletion_state.new_superversion = nullptr;
  deletion_state.superversions_to_free.push_back(old_superversion);
  // Reset SuperVersions cached in thread local storage
  if (options_.allow_thread_local) {
    cfd->ResetThreadLocalSuperVersions();
  }
}

Status DBImpl::GetImpl(const ReadOptions& options,
                       ColumnFamilyHandle* column_family, const Slice& key,
                       std::string* value, bool* value_found) {
  StopWatch sw(env_, options_.statistics.get(), DB_GET, false);
  StopWatchNano snapshot_timer(env_, false);
  StartPerfTimer(&snapshot_timer);

  auto cfh = reinterpret_cast<ColumnFamilyHandleImpl*>(column_family);
  auto cfd = cfh->cfd();

  SequenceNumber snapshot;
  if (options.snapshot != nullptr) {
    snapshot = reinterpret_cast<const SnapshotImpl*>(options.snapshot)->number_;
  } else {
    snapshot = versions_->LastSequence();
  }

  // Acquire SuperVersion
  SuperVersion* sv = nullptr;
  ThreadLocalPtr* thread_local_sv = nullptr;
  if (LIKELY(options_.allow_thread_local)) {
    // The SuperVersion is cached in thread local storage to avoid acquiring
    // mutex when SuperVersion does not change since the last use. When a new
    // SuperVersion is installed, the compaction or flush thread cleans up
    // cached SuperVersion in all existing thread local storage. To avoid
    // acquiring mutex for this operation, we use atomic Swap() on the thread
    // local pointer to guarantee exclusive access. If the thread local pointer
    // is being used while a new SuperVersion is installed, the cached
    // SuperVersion can become stale. In that case, the background thread would
    // have swapped in kSVObsolete. We re-check the value at the end of
    // Get, with an atomic compare and swap. The superversion will be released
    // if detected to be stale.
    thread_local_sv = cfd->GetThreadLocalSuperVersion();
    void* ptr = thread_local_sv->Swap(SuperVersion::kSVInUse);
    // Invariant:
    // (1) Scrape (always) installs kSVObsolete in ThreadLocal storage
    // (2) the Swap above (always) installs kSVInUse, ThreadLocal storage
    // should only keep kSVInUse during a GetImpl.
    assert(ptr != SuperVersion::kSVInUse);
    sv = static_cast<SuperVersion*>(ptr);
    if (sv == SuperVersion::kSVObsolete ||
        sv->version_number != cfd->GetSuperVersionNumber()) {
      RecordTick(options_.statistics.get(), NUMBER_SUPERVERSION_ACQUIRES);
      SuperVersion* sv_to_delete = nullptr;

      if (sv && sv->Unref()) {
        RecordTick(options_.statistics.get(), NUMBER_SUPERVERSION_CLEANUPS);
        mutex_.Lock();
        // TODO underlying resources held by superversion (sst files) might
        // not be released until the next background job.
        sv->Cleanup();
        sv_to_delete = sv;
      } else {
        mutex_.Lock();
      }
      sv = cfd->GetSuperVersion()->Ref();
      mutex_.Unlock();

      delete sv_to_delete;
    }
  } else {
    mutex_.Lock();
    sv = cfd->GetSuperVersion()->Ref();
    mutex_.Unlock();
  }

  bool have_stat_update = false;
  Version::GetStats stats;

  // Prepare to store a list of merge operations if merge occurs.
  MergeContext merge_context;

  Status s;
  // First look in the memtable, then in the immutable memtable (if any).
  // s is both in/out. When in, s could either be OK or MergeInProgress.
  // merge_operands will contain the sequence of merges in the latter case.
  LookupKey lkey(key, snapshot);
  BumpPerfTime(&perf_context.get_snapshot_time, &snapshot_timer);
  if (sv->mem->Get(lkey, value, &s, merge_context, *cfd->options())) {
    // Done
    RecordTick(options_.statistics.get(), MEMTABLE_HIT);
  } else if (sv->imm->Get(lkey, value, &s, merge_context, *cfd->options())) {
    // Done
    RecordTick(options_.statistics.get(), MEMTABLE_HIT);
  } else {
    // Done
    StopWatchNano from_files_timer(env_, false);
    StartPerfTimer(&from_files_timer);

    sv->current->Get(options, lkey, value, &s, &merge_context, &stats,
                     *cfd->options(), value_found);
    have_stat_update = true;
    BumpPerfTime(&perf_context.get_from_output_files_time, &from_files_timer);
    RecordTick(options_.statistics.get(), MEMTABLE_MISS);
  }

  StopWatchNano post_process_timer(env_, false);
  StartPerfTimer(&post_process_timer);

  if (!cfd->options()->disable_seek_compaction && have_stat_update) {
    mutex_.Lock();
    if (sv->current->UpdateStats(stats)) {
      MaybeScheduleFlushOrCompaction();
    }
    mutex_.Unlock();
  }

  bool unref_sv = true;
  if (LIKELY(options_.allow_thread_local)) {
    // Put the SuperVersion back
    void* expected = SuperVersion::kSVInUse;
    if (thread_local_sv->CompareAndSwap(static_cast<void*>(sv), expected)) {
      // When we see kSVInUse in the ThreadLocal, we are sure ThreadLocal
      // storage has not been altered and no Scrape has happend. The
      // SuperVersion is still current.
      unref_sv = false;
    } else {
      // ThreadLocal scrape happened in the process of this GetImpl call (after
      // thread local Swap() at the beginning and before CompareAndSwap()).
      // This means the SuperVersion it holds is obsolete.
      assert(expected == SuperVersion::kSVObsolete);
    }
  }

  if (unref_sv) {
    // Release SuperVersion
    if (sv->Unref()) {
      mutex_.Lock();
      sv->Cleanup();
      mutex_.Unlock();
      delete sv;
      RecordTick(options_.statistics.get(), NUMBER_SUPERVERSION_CLEANUPS);
    }
    RecordTick(options_.statistics.get(), NUMBER_SUPERVERSION_RELEASES);
  }

  RecordTick(options_.statistics.get(), NUMBER_KEYS_READ);
  RecordTick(options_.statistics.get(), BYTES_READ, value->size());
  BumpPerfTime(&perf_context.get_post_process_time, &post_process_timer);
  return s;
}

std::vector<Status> DBImpl::MultiGet(
    const ReadOptions& options,
    const std::vector<ColumnFamilyHandle*>& column_family,
    const std::vector<Slice>& keys, std::vector<std::string>* values) {

  StopWatch sw(env_, options_.statistics.get(), DB_MULTIGET, false);
  StopWatchNano snapshot_timer(env_, false);
  StartPerfTimer(&snapshot_timer);

  SequenceNumber snapshot;

  struct MultiGetColumnFamilyData {
    ColumnFamilyData* cfd;
    SuperVersion* super_version;
    Version::GetStats stats;
    bool have_stat_update = false;
  };
  std::unordered_map<uint32_t, MultiGetColumnFamilyData*> multiget_cf_data;
  // fill up and allocate outside of mutex
  for (auto cf : column_family) {
    auto cfh = reinterpret_cast<ColumnFamilyHandleImpl*>(cf);
    auto cfd = cfh->cfd();
    if (multiget_cf_data.find(cfd->GetID()) == multiget_cf_data.end()) {
      auto mgcfd = new MultiGetColumnFamilyData();
      mgcfd->cfd = cfd;
      multiget_cf_data.insert({cfd->GetID(), mgcfd});
    }
  }

  mutex_.Lock();
  if (options.snapshot != nullptr) {
    snapshot = reinterpret_cast<const SnapshotImpl*>(options.snapshot)->number_;
  } else {
    snapshot = versions_->LastSequence();
  }
  for (auto mgd_iter : multiget_cf_data) {
    mgd_iter.second->super_version =
        mgd_iter.second->cfd->GetSuperVersion()->Ref();
  }
  mutex_.Unlock();

  // Contain a list of merge operations if merge occurs.
  MergeContext merge_context;

  // Note: this always resizes the values array
  size_t num_keys = keys.size();
  std::vector<Status> stat_list(num_keys);
  values->resize(num_keys);

  // Keep track of bytes that we read for statistics-recording later
  uint64_t bytes_read = 0;
  BumpPerfTime(&perf_context.get_snapshot_time, &snapshot_timer);

  // For each of the given keys, apply the entire "get" process as follows:
  // First look in the memtable, then in the immutable memtable (if any).
  // s is both in/out. When in, s could either be OK or MergeInProgress.
  // merge_operands will contain the sequence of merges in the latter case.
  for (size_t i = 0; i < num_keys; ++i) {
    merge_context.Clear();
    Status& s = stat_list[i];
    std::string* value = &(*values)[i];

    LookupKey lkey(keys[i], snapshot);
    auto cfh = reinterpret_cast<ColumnFamilyHandleImpl*>(column_family[i]);
    auto mgd_iter = multiget_cf_data.find(cfh->cfd()->GetID());
    assert(mgd_iter != multiget_cf_data.end());
    auto mgd = mgd_iter->second;
    auto super_version = mgd->super_version;
    auto cfd = mgd->cfd;
    if (super_version->mem->Get(lkey, value, &s, merge_context,
                                *cfd->options())) {
      // Done
    } else if (super_version->imm->Get(lkey, value, &s, merge_context,
                                       *cfd->options())) {
      // Done
    } else {
      super_version->current->Get(options, lkey, value, &s, &merge_context,
                                  &mgd->stats, *cfd->options());
      mgd->have_stat_update = true;
    }

    if (s.ok()) {
      bytes_read += value->size();
    }
  }

  // Post processing (decrement reference counts and record statistics)
  StopWatchNano post_process_timer(env_, false);
  StartPerfTimer(&post_process_timer);
  autovector<SuperVersion*> superversions_to_delete;

  bool schedule_flush_or_compaction = false;
  mutex_.Lock();
  for (auto mgd_iter : multiget_cf_data) {
    auto mgd = mgd_iter.second;
    auto cfd = mgd->cfd;
    if (!cfd->options()->disable_seek_compaction && mgd->have_stat_update) {
      if (mgd->super_version->current->UpdateStats(mgd->stats)) {
        schedule_flush_or_compaction = true;
      }
    }
    if (mgd->super_version->Unref()) {
      mgd->super_version->Cleanup();
      superversions_to_delete.push_back(mgd->super_version);
    }
  }
  if (schedule_flush_or_compaction) {
    MaybeScheduleFlushOrCompaction();
  }
  mutex_.Unlock();

  for (auto td : superversions_to_delete) {
    delete td;
  }
  for (auto mgd : multiget_cf_data) {
    delete mgd.second;
  }

  RecordTick(options_.statistics.get(), NUMBER_MULTIGET_CALLS);
  RecordTick(options_.statistics.get(), NUMBER_MULTIGET_KEYS_READ, num_keys);
  RecordTick(options_.statistics.get(), NUMBER_MULTIGET_BYTES_READ, bytes_read);
  BumpPerfTime(&perf_context.get_post_process_time, &post_process_timer);

  return stat_list;
}

Status DBImpl::CreateColumnFamily(const ColumnFamilyOptions& options,
                                  const std::string& column_family_name,
                                  ColumnFamilyHandle** handle) {
  *handle = nullptr;
  MutexLock l(&mutex_);

  if (versions_->GetColumnFamilySet()->GetColumnFamily(column_family_name) !=
      nullptr) {
    return Status::InvalidArgument("Column family already exists");
  }
  VersionEdit edit;
  edit.AddColumnFamily(column_family_name);
  uint32_t new_id = versions_->GetColumnFamilySet()->GetNextColumnFamilyID();
  edit.SetColumnFamily(new_id);
  edit.SetLogNumber(logfile_number_);
  edit.SetComparatorName(options.comparator->Name());

  // LogAndApply will both write the creation in MANIFEST and create
  // ColumnFamilyData object
  Status s = versions_->LogAndApply(nullptr, &edit, &mutex_,
                                    db_directory_.get(), false, &options);
  if (s.ok()) {
    auto cfd =
        versions_->GetColumnFamilySet()->GetColumnFamily(column_family_name);
    assert(cfd != nullptr);
    delete cfd->InstallSuperVersion(new SuperVersion(), &mutex_);
    *handle = new ColumnFamilyHandleImpl(cfd, this, &mutex_);
    Log(options_.info_log, "Created column family \"%s\" (ID %u)",
        column_family_name.c_str(), (unsigned)cfd->GetID());
  } else {
    Log(options_.info_log, "Creating column family \"%s\" FAILED -- %s",
        column_family_name.c_str(), s.ToString().c_str());
  }
  return s;
}

Status DBImpl::DropColumnFamily(ColumnFamilyHandle* column_family) {
  auto cfh = reinterpret_cast<ColumnFamilyHandleImpl*>(column_family);
  auto cfd = cfh->cfd();
  if (cfd->GetID() == 0) {
    return Status::InvalidArgument("Can't drop default column family");
  }

  VersionEdit edit;
  edit.DropColumnFamily();
  edit.SetColumnFamily(cfd->GetID());

  Status s;
  {
    MutexLock l(&mutex_);
    if (cfd->IsDropped()) {
      s = Status::InvalidArgument("Column family already dropped!\n");
    }
    if (s.ok()) {
      s = versions_->LogAndApply(cfd, &edit, &mutex_);
    }
  }

  if (s.ok()) {
    assert(cfd->IsDropped());
    Log(options_.info_log, "Dropped column family with id %u\n", cfd->GetID());
    // Flush the memtables. This will make all WAL files referencing dropped
    // column family to be obsolete. They will be deleted once user deletes
    // column family handle
    Write(WriteOptions(), nullptr);  // ignore error
  } else {
    Log(options_.info_log, "Dropping column family with id %u FAILED -- %s\n",
        cfd->GetID(), s.ToString().c_str());
  }

  return s;
}

bool DBImpl::KeyMayExist(const ReadOptions& options,
                         ColumnFamilyHandle* column_family, const Slice& key,
                         std::string* value, bool* value_found) {
  if (value_found != nullptr) {
    // falsify later if key-may-exist but can't fetch value
    *value_found = true;
  }
  ReadOptions roptions = options;
  roptions.read_tier = kBlockCacheTier; // read from block cache only
  auto s = GetImpl(roptions, column_family, key, value, value_found);

  // If options.block_cache != nullptr and the index block of the table didn't
  // not present in block_cache, the return value will be Status::Incomplete.
  // In this case, key may still exist in the table.
  return s.ok() || s.IsIncomplete();
}

Iterator* DBImpl::NewIterator(const ReadOptions& options,
                              ColumnFamilyHandle* column_family) {
  SequenceNumber latest_snapshot = 0;
  SuperVersion* super_version = nullptr;
  auto cfh = reinterpret_cast<ColumnFamilyHandleImpl*>(column_family);
  auto cfd = cfh->cfd();
  if (!options.tailing) {
    mutex_.Lock();
    super_version = cfd->GetSuperVersion()->Ref();
    latest_snapshot = versions_->LastSequence();
    mutex_.Unlock();
  }

  Iterator* iter;
  if (options.tailing) {
    iter = new TailingIterator(this, options, cfd);
  } else {
    iter = NewInternalIterator(options, cfd, super_version);

    auto snapshot =
        options.snapshot != nullptr
            ? reinterpret_cast<const SnapshotImpl*>(options.snapshot)->number_
            : latest_snapshot;
    iter = NewDBIterator(&dbname_, env_, *cfd->options(),
                         cfd->user_comparator(), iter, snapshot);
  }

  if (options.prefix) {
    // use extra wrapper to exclude any keys from the results which
    // don't begin with the prefix
    iter = new PrefixFilterIterator(iter, *options.prefix,
                                    cfd->options()->prefix_extractor.get());
  }
  return iter;
}

Status DBImpl::NewIterators(
    const ReadOptions& options,
    const std::vector<ColumnFamilyHandle*>& column_families,
    std::vector<Iterator*>* iterators) {

  if (options.prefix) {
    return Status::NotSupported(
        "NewIterators doesn't support ReadOptions::prefix");
  }

  iterators->clear();
  iterators->reserve(column_families.size());
  SequenceNumber latest_snapshot = 0;
  std::vector<SuperVersion*> super_versions;
  super_versions.reserve(column_families.size());

  if (!options.tailing) {
    mutex_.Lock();
    latest_snapshot = versions_->LastSequence();
    for (auto cfh : column_families) {
      auto cfd = reinterpret_cast<ColumnFamilyHandleImpl*>(cfh)->cfd();
      super_versions.push_back(cfd->GetSuperVersion()->Ref());
    }
    mutex_.Unlock();
  }

  if (options.tailing) {
    for (auto cfh : column_families) {
      auto cfd = reinterpret_cast<ColumnFamilyHandleImpl*>(cfh)->cfd();
      iterators->push_back(new TailingIterator(this, options, cfd));
    }
  } else {
    for (size_t i = 0; i < column_families.size(); ++i) {
      auto cfh = reinterpret_cast<ColumnFamilyHandleImpl*>(column_families[i]);
      auto cfd = cfh->cfd();

      auto snapshot =
          options.snapshot != nullptr
              ? reinterpret_cast<const SnapshotImpl*>(options.snapshot)->number_
              : latest_snapshot;

      auto iter = NewInternalIterator(options, cfd, super_versions[i]);
      iter = NewDBIterator(&dbname_, env_, *cfd->options(),
                           cfd->user_comparator(), iter, snapshot);
      iterators->push_back(iter);
    }
  }

  return Status::OK();
}

const Snapshot* DBImpl::GetSnapshot() {
  MutexLock l(&mutex_);
  return snapshots_.New(versions_->LastSequence());
}

void DBImpl::ReleaseSnapshot(const Snapshot* s) {
  MutexLock l(&mutex_);
  snapshots_.Delete(reinterpret_cast<const SnapshotImpl*>(s));
}

// Convenience methods
Status DBImpl::Put(const WriteOptions& o, ColumnFamilyHandle* column_family,
                   const Slice& key, const Slice& val) {
  return DB::Put(o, column_family, key, val);
}

Status DBImpl::Merge(const WriteOptions& o, ColumnFamilyHandle* column_family,
                     const Slice& key, const Slice& val) {
  auto cfh = reinterpret_cast<ColumnFamilyHandleImpl*>(column_family);
  if (!cfh->cfd()->options()->merge_operator) {
    return Status::NotSupported("Provide a merge_operator when opening DB");
  } else {
    return DB::Merge(o, column_family, key, val);
  }
}

Status DBImpl::Delete(const WriteOptions& options,
                      ColumnFamilyHandle* column_family, const Slice& key) {
  return DB::Delete(options, column_family, key);
}

Status DBImpl::Write(const WriteOptions& options, WriteBatch* my_batch) {
  StopWatchNano pre_post_process_timer(env_, false);
  StartPerfTimer(&pre_post_process_timer);
  Writer w(&mutex_);
  w.batch = my_batch;
  w.sync = options.sync;
  w.disableWAL = options.disableWAL;
  w.done = false;

  StopWatch sw(env_, options_.statistics.get(), DB_WRITE, false);
  mutex_.Lock();
  writers_.push_back(&w);
  while (!w.done && &w != writers_.front()) {
    w.cv.Wait();
  }

  if (!options.disableWAL) {
    RecordTick(options_.statistics.get(), WRITE_WITH_WAL, 1);
  }

  if (w.done) {
    mutex_.Unlock();
    RecordTick(options_.statistics.get(), WRITE_DONE_BY_OTHER, 1);
    return w.status;
  } else {
    RecordTick(options_.statistics.get(), WRITE_DONE_BY_SELF, 1);
  }

  Status status;
  autovector<ColumnFamilyData*> to_delete;
  // refcounting cfd in iteration
  for (auto cfd : *versions_->GetColumnFamilySet()) {
    cfd->Ref();
    // May temporarily unlock and wait.
    status = MakeRoomForWrite(cfd, my_batch == nullptr);
    if (cfd->Unref()) {
      to_delete.push_back(cfd);
    }
    if (!status.ok()) {
      break;
    }
  }
  for (auto cfd : to_delete) {
    delete cfd;
  }
  uint64_t last_sequence = versions_->LastSequence();
  Writer* last_writer = &w;
  if (status.ok() && my_batch != nullptr) {  // nullptr batch is for compactions
    autovector<WriteBatch*> write_batch_group;
    BuildBatchGroup(&last_writer, &write_batch_group);

    // Add to log and apply to memtable.  We can release the lock
    // during this phase since &w is currently responsible for logging
    // and protects against concurrent loggers and concurrent writes
    // into memtables
    {
      mutex_.Unlock();
      WriteBatch* updates = nullptr;
      if (write_batch_group.size() == 1) {
        updates = write_batch_group[0];
      } else {
        updates = &tmp_batch_;
        for (size_t i = 0; i < write_batch_group.size(); ++i) {
          WriteBatchInternal::Append(updates, write_batch_group[i]);
        }
      }

      const SequenceNumber current_sequence = last_sequence + 1;
      WriteBatchInternal::SetSequence(updates, current_sequence);
      int my_batch_count = WriteBatchInternal::Count(updates);
      last_sequence += my_batch_count;
      // Record statistics
      RecordTick(options_.statistics.get(),
                 NUMBER_KEYS_WRITTEN, my_batch_count);
      RecordTick(options_.statistics.get(),
                 BYTES_WRITTEN,
                 WriteBatchInternal::ByteSize(updates));
      if (options.disableWAL) {
        flush_on_destroy_ = true;
      }
      BumpPerfTime(&perf_context.write_pre_and_post_process_time,
                   &pre_post_process_timer);

      if (!options.disableWAL) {
        StopWatchNano timer(env_);
        StartPerfTimer(&timer);
        Slice log_entry = WriteBatchInternal::Contents(updates);
        status = log_->AddRecord(log_entry);
        RecordTick(options_.statistics.get(), WAL_FILE_SYNCED, 1);
        RecordTick(options_.statistics.get(), WAL_FILE_BYTES, log_entry.size());
        if (status.ok() && options.sync) {
          if (options_.use_fsync) {
            StopWatch(env_, options_.statistics.get(), WAL_FILE_SYNC_MICROS);
            status = log_->file()->Fsync();
          } else {
            StopWatch(env_, options_.statistics.get(), WAL_FILE_SYNC_MICROS);
            status = log_->file()->Sync();
          }
        }
        BumpPerfTime(&perf_context.write_wal_time, &timer);
      }
      if (status.ok()) {
        StopWatchNano write_memtable_timer(env_, false);

        StartPerfTimer(&write_memtable_timer);
        status = WriteBatchInternal::InsertInto(
            updates, column_family_memtables_.get(), false, 0, this, false);
        BumpPerfTime(&perf_context.write_memtable_time, &write_memtable_timer);

        if (!status.ok()) {
          // Iteration failed (either in-memory writebatch corruption (very
          // bad), or the client specified invalid column family). Return
          // failure.
          // Note that existing logic was not sound. Any partial failure writing
          // into the memtable would result in a state that some write ops might
          // have succeeded in memtable but Status reports error for all writes.
          return status;
        }
        SetTickerCount(options_.statistics.get(), SEQUENCE_NUMBER,
                       last_sequence);
      }
      StartPerfTimer(&pre_post_process_timer);
      if (updates == &tmp_batch_) tmp_batch_.Clear();
      mutex_.Lock();
      if (status.ok()) {
        versions_->SetLastSequence(last_sequence);
      }
    }
  }
  if (options_.paranoid_checks && !status.ok() && bg_error_.ok()) {
    bg_error_ = status; // stop compaction & fail any further writes
  }

  while (true) {
    Writer* ready = writers_.front();
    writers_.pop_front();
    if (ready != &w) {
      ready->status = status;
      ready->done = true;
      ready->cv.Signal();
    }
    if (ready == last_writer) break;
  }

  // Notify new head of write queue
  if (!writers_.empty()) {
    writers_.front()->cv.Signal();
  }
  mutex_.Unlock();
  BumpPerfTime(&perf_context.write_pre_and_post_process_time,
               &pre_post_process_timer);
  return status;
}

// REQUIRES: Writer list must be non-empty
// REQUIRES: First writer must have a non-nullptr batch
void DBImpl::BuildBatchGroup(Writer** last_writer,
                             autovector<WriteBatch*>* write_batch_group) {
  assert(!writers_.empty());
  Writer* first = writers_.front();
  assert(first->batch != nullptr);

  size_t size = WriteBatchInternal::ByteSize(first->batch);
  write_batch_group->push_back(first->batch);

  // Allow the group to grow up to a maximum size, but if the
  // original write is small, limit the growth so we do not slow
  // down the small write too much.
  size_t max_size = 1 << 20;
  if (size <= (128<<10)) {
    max_size = size + (128<<10);
  }

  *last_writer = first;
  std::deque<Writer*>::iterator iter = writers_.begin();
  ++iter;  // Advance past "first"
  for (; iter != writers_.end(); ++iter) {
    Writer* w = *iter;
    if (w->sync && !first->sync) {
      // Do not include a sync write into a batch handled by a non-sync write.
      break;
    }

    if (!w->disableWAL && first->disableWAL) {
      // Do not include a write that needs WAL into a batch that has
      // WAL disabled.
      break;
    }

    if (w->batch != nullptr) {
      size += WriteBatchInternal::ByteSize(w->batch);
      if (size > max_size) {
        // Do not make batch too big
        break;
      }

      write_batch_group->push_back(w->batch);
    }
    *last_writer = w;
  }
}

// This function computes the amount of time in microseconds by which a write
// should be delayed based on the number of level-0 files according to the
// following formula:
// if n < bottom, return 0;
// if n >= top, return 1000;
// otherwise, let r = (n - bottom) /
//                    (top - bottom)
//  and return r^2 * 1000.
// The goal of this formula is to gradually increase the rate at which writes
// are slowed. We also tried linear delay (r * 1000), but it seemed to do
// slightly worse. There is no other particular reason for choosing quadratic.
uint64_t DBImpl::SlowdownAmount(int n, double bottom, double top) {
  uint64_t delay;
  if (n >= top) {
    delay = 1000;
  }
  else if (n < bottom) {
    delay = 0;
  }
  else {
    // If we are here, we know that:
    //   level0_start_slowdown <= n < level0_slowdown
    // since the previous two conditions are false.
    double how_much =
      (double) (n - bottom) /
              (top - bottom);
    delay = std::max(how_much * how_much * 1000, 100.0);
  }
  assert(delay <= 1000);
  return delay;
}

// REQUIRES: mutex_ is held
// REQUIRES: this thread is currently at the front of the writer queue
Status DBImpl::MakeRoomForWrite(ColumnFamilyData* cfd, bool force) {
  mutex_.AssertHeld();
  assert(!writers_.empty());
  bool allow_delay = !force;
  bool allow_hard_rate_limit_delay = !force;
  bool allow_soft_rate_limit_delay = !force;
  uint64_t rate_limit_delay_millis = 0;
  Status s;
  double score;

  while (true) {
    if (!bg_error_.ok()) {
      // Yield previous error
      s = bg_error_;
      break;
    } else if (cfd->IsDropped()) {
      break;
    } else if (allow_delay && cfd->NeedSlowdownForNumLevel0Files()) {
      // We are getting close to hitting a hard limit on the number of
      // L0 files.  Rather than delaying a single write by several
      // seconds when we hit the hard limit, start delaying each
      // individual write by 0-1ms to reduce latency variance.  Also,
      // this delay hands over some CPU to the compaction thread in
      // case it is sharing the same core as the writer.
      uint64_t slowdown =
          SlowdownAmount(cfd->current()->NumLevelFiles(0),
                         cfd->options()->level0_slowdown_writes_trigger,
                         cfd->options()->level0_stop_writes_trigger);
      mutex_.Unlock();
      uint64_t delayed;
      {
        StopWatch sw(env_, options_.statistics.get(), STALL_L0_SLOWDOWN_COUNT);
        env_->SleepForMicroseconds(slowdown);
        delayed = sw.ElapsedMicros();
      }
      RecordTick(options_.statistics.get(), STALL_L0_SLOWDOWN_MICROS, delayed);
      cfd->internal_stats()->RecordWriteStall(InternalStats::LEVEL0_SLOWDOWN,
                                              delayed);
      allow_delay = false;  // Do not delay a single write more than once
      mutex_.Lock();
      delayed_writes_++;
<<<<<<< HEAD
    } else if (!force && (cfd->mem()->ApproximateMemoryUsage() <=
                          cfd->options()->write_buffer_size)) {
=======
    } else if (!force && !mem_->ShouldFlush()) {
>>>>>>> 5aa81f04
      // There is room in current memtable
      if (allow_delay) {
        DelayLoggingAndReset();
      }
      break;
    } else if (cfd->imm()->size() ==
               cfd->options()->max_write_buffer_number - 1) {
      // We have filled up the current memtable, but the previous
      // ones are still being flushed, so we wait.
      DelayLoggingAndReset();
      Log(options_.info_log, "wait for memtable flush...\n");
      MaybeScheduleFlushOrCompaction();
      uint64_t stall;
      {
        StopWatch sw(env_, options_.statistics.get(),
                     STALL_MEMTABLE_COMPACTION_COUNT);
        bg_cv_.Wait();
        stall = sw.ElapsedMicros();
      }
      RecordTick(options_.statistics.get(),
                 STALL_MEMTABLE_COMPACTION_MICROS, stall);
      cfd->internal_stats()->RecordWriteStall(
          InternalStats::MEMTABLE_COMPACTION, stall);
    } else if (cfd->current()->NumLevelFiles(0) >=
               cfd->options()->level0_stop_writes_trigger) {
      // There are too many level-0 files.
      DelayLoggingAndReset();
      Log(options_.info_log, "wait for fewer level0 files...\n");
      uint64_t stall;
      {
        StopWatch sw(env_, options_.statistics.get(),
                     STALL_L0_NUM_FILES_COUNT);
        bg_cv_.Wait();
        stall = sw.ElapsedMicros();
      }
      RecordTick(options_.statistics.get(), STALL_L0_NUM_FILES_MICROS, stall);
      cfd->internal_stats()->RecordWriteStall(InternalStats::LEVEL0_NUM_FILES,
                                              stall);
    } else if (allow_hard_rate_limit_delay &&
               cfd->options()->hard_rate_limit > 1.0 &&
               (score = cfd->current()->MaxCompactionScore()) >
                   cfd->options()->hard_rate_limit) {
      // Delay a write when the compaction score for any level is too large.
      int max_level = cfd->current()->MaxCompactionScoreLevel();
      mutex_.Unlock();
      uint64_t delayed;
      {
        StopWatch sw(env_, options_.statistics.get(),
                     HARD_RATE_LIMIT_DELAY_COUNT);
        env_->SleepForMicroseconds(1000);
        delayed = sw.ElapsedMicros();
      }
      cfd->internal_stats()->RecordLevelNSlowdown(max_level, delayed);
      // Make sure the following value doesn't round to zero.
      uint64_t rate_limit = std::max((delayed / 1000), (uint64_t) 1);
      rate_limit_delay_millis += rate_limit;
      RecordTick(options_.statistics.get(),
                 RATE_LIMIT_DELAY_MILLIS, rate_limit);
      if (cfd->options()->rate_limit_delay_max_milliseconds > 0 &&
          rate_limit_delay_millis >=
              (unsigned)cfd->options()->rate_limit_delay_max_milliseconds) {
        allow_hard_rate_limit_delay = false;
      }
      mutex_.Lock();
    } else if (allow_soft_rate_limit_delay &&
               cfd->options()->soft_rate_limit > 0.0 &&
               (score = cfd->current()->MaxCompactionScore()) >
                   cfd->options()->soft_rate_limit) {
      // Delay a write when the compaction score for any level is too large.
      // TODO: add statistics
      mutex_.Unlock();
      {
        StopWatch sw(env_, options_.statistics.get(),
                     SOFT_RATE_LIMIT_DELAY_COUNT);
        env_->SleepForMicroseconds(
            SlowdownAmount(score, cfd->options()->soft_rate_limit,
                           cfd->options()->hard_rate_limit));
        rate_limit_delay_millis += sw.ElapsedMicros();
      }
      allow_soft_rate_limit_delay = false;
      mutex_.Lock();

    } else {
      unique_ptr<WritableFile> lfile;
      MemTable* new_mem = nullptr;

      // Attempt to switch to a new memtable and trigger flush of old.
      // Do this without holding the dbmutex lock.
      assert(versions_->PrevLogNumber() == 0);
      uint64_t new_log_number = versions_->NewFileNumber();
      SuperVersion* new_superversion = nullptr;
      mutex_.Unlock();
      {
        DelayLoggingAndReset();
        s = env_->NewWritableFile(LogFileName(options_.wal_dir, new_log_number),
                                  &lfile, storage_options_.AdaptForLogWrite());
        if (s.ok()) {
          // Our final size should be less than write_buffer_size
          // (compression, etc) but err on the side of caution.
          lfile->SetPreallocationBlockSize(1.1 *
                                           cfd->options()->write_buffer_size);
          new_mem = new MemTable(cfd->internal_comparator(), *cfd->options());
          new_superversion = new SuperVersion();
        }
      }
      mutex_.Lock();
      if (!s.ok()) {
        // Avoid chewing through file number space in a tight loop.
        versions_->ReuseFileNumber(new_log_number);
        assert(!new_mem);
        break;
      }
      logfile_number_ = new_log_number;
      log_.reset(new log::Writer(std::move(lfile)));
      cfd->mem()->SetNextLogNumber(logfile_number_);
      cfd->imm()->Add(cfd->mem());
      if (force) {
        cfd->imm()->FlushRequested();
      }
      new_mem->Ref();
      alive_log_files_.push_back(logfile_number_);
      for (auto cfd : *versions_->GetColumnFamilySet()) {
        // all this is just optimization to delete logs that
        // are no longer needed -- if CF is empty, that means it
        // doesn't need that particular log to stay alive, so we just
        // advance the log number. no need to persist this in the manifest
        if (cfd->mem()->GetFirstSequenceNumber() == 0 &&
            cfd->imm()->size() == 0) {
          cfd->SetLogNumber(logfile_number_);
        }
      }
      cfd->SetMemtable(new_mem);
      Log(options_.info_log,
          "[CF %" PRIu32 "] New memtable created with log file: #%lu\n",
          cfd->GetID(), (unsigned long)logfile_number_);
      force = false;  // Do not force another compaction if have room
      MaybeScheduleFlushOrCompaction();
      delete cfd->InstallSuperVersion(new_superversion, &mutex_);
    }
  }
  return s;
}

Status DBImpl::GetPropertiesOfAllTables(ColumnFamilyHandle* column_family,
                                        TablePropertiesCollection* props) {
  auto cfh = reinterpret_cast<ColumnFamilyHandleImpl*>(column_family);
  auto cfd = cfh->cfd();

  // Increment the ref count
  mutex_.Lock();
  auto version = cfd->current();
  version->Ref();
  mutex_.Unlock();

  auto s = version->GetPropertiesOfAllTables(props);

  // Decrement the ref count
  mutex_.Lock();
  version->Unref();
  mutex_.Unlock();

  return s;
}

const std::string& DBImpl::GetName() const {
  return dbname_;
}

Env* DBImpl::GetEnv() const {
  return env_;
}

const Options& DBImpl::GetOptions(ColumnFamilyHandle* column_family) const {
  auto cfh = reinterpret_cast<ColumnFamilyHandleImpl*>(column_family);
  return *cfh->cfd()->options();
}

bool DBImpl::GetProperty(ColumnFamilyHandle* column_family,
                         const Slice& property, std::string* value) {
  value->clear();
  auto cfh = reinterpret_cast<ColumnFamilyHandleImpl*>(column_family);
  auto cfd = cfh->cfd();
  MutexLock l(&mutex_);
  return cfd->internal_stats()->GetProperty(property, value, cfd);
}

void DBImpl::GetApproximateSizes(ColumnFamilyHandle* column_family,
                                 const Range* range, int n, uint64_t* sizes) {
  // TODO(opt): better implementation
  Version* v;
  auto cfh = reinterpret_cast<ColumnFamilyHandleImpl*>(column_family);
  auto cfd = cfh->cfd();
  {
    MutexLock l(&mutex_);
    v = cfd->current();
    v->Ref();
  }

  for (int i = 0; i < n; i++) {
    // Convert user_key into a corresponding internal key.
    InternalKey k1(range[i].start, kMaxSequenceNumber, kValueTypeForSeek);
    InternalKey k2(range[i].limit, kMaxSequenceNumber, kValueTypeForSeek);
    uint64_t start = versions_->ApproximateOffsetOf(v, k1);
    uint64_t limit = versions_->ApproximateOffsetOf(v, k2);
    sizes[i] = (limit >= start ? limit - start : 0);
  }

  {
    MutexLock l(&mutex_);
    v->Unref();
  }
}

inline void DBImpl::DelayLoggingAndReset() {
  if (delayed_writes_ > 0) {
    Log(options_.info_log, "delayed %d write...\n", delayed_writes_ );
    delayed_writes_ = 0;
  }
}

Status DBImpl::DeleteFile(std::string name) {
  uint64_t number;
  FileType type;
  WalFileType log_type;
  if (!ParseFileName(name, &number, &type, &log_type) ||
      (type != kTableFile && type != kLogFile)) {
    Log(options_.info_log, "DeleteFile %s failed.\n", name.c_str());
    return Status::InvalidArgument("Invalid file name");
  }

  Status status;
  if (type == kLogFile) {
    // Only allow deleting archived log files
    if (log_type != kArchivedLogFile) {
      Log(options_.info_log, "DeleteFile %s failed - not archived log.\n",
          name.c_str());
      return Status::NotSupported("Delete only supported for archived logs");
    }
    status = env_->DeleteFile(options_.wal_dir + "/" + name.c_str());
    if (!status.ok()) {
      Log(options_.info_log, "DeleteFile %s failed -- %s.\n",
          name.c_str(), status.ToString().c_str());
    }
    return status;
  }

  int level;
  FileMetaData *metadata;
  ColumnFamilyData* cfd;
  VersionEdit edit;
  DeletionState deletion_state(true);
  {
    MutexLock l(&mutex_);
    status = versions_->GetMetadataForFile(number, &level, &metadata, &cfd);
    if (!status.ok()) {
      Log(options_.info_log, "DeleteFile %s failed. File not found\n",
                             name.c_str());
      return Status::InvalidArgument("File not found");
    }
    assert((level > 0) && (level < cfd->NumberLevels()));

    // If the file is being compacted no need to delete.
    if (metadata->being_compacted) {
      Log(options_.info_log,
          "DeleteFile %s Skipped. File about to be compacted\n", name.c_str());
      return Status::OK();
    }

    // Only the files in the last level can be deleted externally.
    // This is to make sure that any deletion tombstones are not
    // lost. Check that the level passed is the last level.
    for (int i = level + 1; i < cfd->NumberLevels(); i++) {
      if (cfd->current()->NumLevelFiles(i) != 0) {
        Log(options_.info_log,
            "DeleteFile %s FAILED. File not in last level\n", name.c_str());
        return Status::InvalidArgument("File not in last level");
      }
    }
    edit.DeleteFile(level, number);
    status = versions_->LogAndApply(cfd, &edit, &mutex_, db_directory_.get());
    if (status.ok()) {
      InstallSuperVersion(cfd, deletion_state);
    }
    FindObsoleteFiles(deletion_state, false);
  } // lock released here
  LogFlush(options_.info_log);
  // remove files outside the db-lock
  if (deletion_state.HaveSomethingToDelete()) {
    PurgeObsoleteFiles(deletion_state);
  }
  {
    MutexLock l(&mutex_);
    // schedule flush if file deletion means we freed the space for flushes to
    // continue
    MaybeScheduleFlushOrCompaction();
  }
  return status;
}

void DBImpl::GetLiveFilesMetaData(std::vector<LiveFileMetaData>* metadata) {
  MutexLock l(&mutex_);
  versions_->GetLiveFilesMetaData(metadata);
}

void DBImpl::TEST_GetFilesMetaData(
    ColumnFamilyHandle* column_family,
    std::vector<std::vector<FileMetaData>>* metadata) {
  auto cfh = reinterpret_cast<ColumnFamilyHandleImpl*>(column_family);
  auto cfd = cfh->cfd();
  MutexLock l(&mutex_);
  metadata->resize(NumberLevels());
  for (int level = 0; level < NumberLevels(); level++) {
    const std::vector<FileMetaData*>& files = cfd->current()->files_[level];

    (*metadata)[level].clear();
    for (const auto& f : files) {
      (*metadata)[level].push_back(*f);
    }
  }
}

Status DBImpl::GetDbIdentity(std::string& identity) {
  std::string idfilename = IdentityFileName(dbname_);
  unique_ptr<SequentialFile> idfile;
  const EnvOptions soptions;
  Status s = env_->NewSequentialFile(idfilename, &idfile, soptions);
  if (!s.ok()) {
    return s;
  }
  uint64_t file_size;
  s = env_->GetFileSize(idfilename, &file_size);
  if (!s.ok()) {
    return s;
  }
  char buffer[file_size];
  Slice id;
  s = idfile->Read(file_size, &id, buffer);
  if (!s.ok()) {
    return s;
  }
  identity.assign(id.ToString());
  // If last character is '\n' remove it from identity
  if (identity.size() > 0 && identity.back() == '\n') {
    identity.pop_back();
  }
  return s;
}

// Default implementations of convenience methods that subclasses of DB
// can call if they wish
Status DB::Put(const WriteOptions& opt, ColumnFamilyHandle* column_family,
               const Slice& key, const Slice& value) {
  // Pre-allocate size of write batch conservatively.
  // 8 bytes are taken by header, 4 bytes for count, 1 byte for type,
  // and we allocate 11 extra bytes for key length, as well as value length.
  WriteBatch batch(key.size() + value.size() + 24);
  batch.Put(column_family->GetID(), key, value);
  return Write(opt, &batch);
}

Status DB::Delete(const WriteOptions& opt, ColumnFamilyHandle* column_family,
                  const Slice& key) {
  WriteBatch batch;
  batch.Delete(column_family->GetID(), key);
  return Write(opt, &batch);
}

Status DB::Merge(const WriteOptions& opt, ColumnFamilyHandle* column_family,
                 const Slice& key, const Slice& value) {
  WriteBatch batch;
  batch.Merge(column_family->GetID(), key, value);
  return Write(opt, &batch);
}

// Default implementation -- returns not supported status
Status DB::CreateColumnFamily(const ColumnFamilyOptions& options,
                              const std::string& column_family_name,
                              ColumnFamilyHandle** handle) {
  return Status::NotSupported("");
}
Status DB::DropColumnFamily(ColumnFamilyHandle* column_family) {
  return Status::NotSupported("");
}

DB::~DB() { }

Status DB::Open(const Options& options, const std::string& dbname, DB** dbptr) {
  DBOptions db_options(options);
  ColumnFamilyOptions cf_options(options);
  std::vector<ColumnFamilyDescriptor> column_families;
  column_families.push_back(
      ColumnFamilyDescriptor(default_column_family_name, cf_options));
  std::vector<ColumnFamilyHandle*> handles;
  Status s = DB::Open(db_options, dbname, column_families, &handles, dbptr);
  if (s.ok()) {
    assert(handles.size() == 1);
    // i can delete the handle since DBImpl is always holding a reference to
    // default column family
    delete handles[0];
  }
  return s;
}

Status DB::Open(const DBOptions& db_options, const std::string& dbname,
                const std::vector<ColumnFamilyDescriptor>& column_families,
                std::vector<ColumnFamilyHandle*>* handles, DB** dbptr) {
  *dbptr = nullptr;
  handles->clear();

  size_t max_write_buffer_size = 0;
  for (auto cf : column_families) {
    max_write_buffer_size =
        std::max(max_write_buffer_size, cf.options.write_buffer_size);
    if (cf.options.block_cache != nullptr && cf.options.no_block_cache) {
      return Status::InvalidArgument(
          "no_block_cache is true while block_cache is not nullptr");
    }
  }

  DBImpl* impl = new DBImpl(db_options, dbname);
  Status s = impl->env_->CreateDirIfMissing(impl->options_.wal_dir);
  if (!s.ok()) {
    delete impl;
    return s;
  }

  s = impl->CreateArchivalDirectory();
  if (!s.ok()) {
    delete impl;
    return s;
  }
  impl->mutex_.Lock();
  // Handles create_if_missing, error_if_exists
  s = impl->Recover(column_families);
  if (s.ok()) {
    uint64_t new_log_number = impl->versions_->NewFileNumber();
    unique_ptr<WritableFile> lfile;
    EnvOptions soptions(db_options);
    s = impl->options_.env->NewWritableFile(
        LogFileName(impl->options_.wal_dir, new_log_number), &lfile,
        soptions.AdaptForLogWrite());
    if (s.ok()) {
      lfile->SetPreallocationBlockSize(1.1 * max_write_buffer_size);
      impl->logfile_number_ = new_log_number;
      impl->log_.reset(new log::Writer(std::move(lfile)));

      // set column family handles
      for (auto cf : column_families) {
        auto cfd =
            impl->versions_->GetColumnFamilySet()->GetColumnFamily(cf.name);
        if (cfd == nullptr) {
          s = Status::InvalidArgument("Column family not found: ", cf.name);
          break;
        }
        handles->push_back(
            new ColumnFamilyHandleImpl(cfd, impl, &impl->mutex_));
      }
    }
    if (s.ok()) {
      for (auto cfd : *impl->versions_->GetColumnFamilySet()) {
        delete cfd->InstallSuperVersion(new SuperVersion(), &impl->mutex_);
        impl->alive_log_files_.push_back(impl->logfile_number_);
      }
      impl->DeleteObsoleteFiles();
      impl->MaybeScheduleFlushOrCompaction();
      impl->MaybeScheduleLogDBDeployStats();
      s = impl->db_directory_->Fsync();
    }
  }

  if (s.ok()) {
    for (auto cfd : *impl->versions_->GetColumnFamilySet()) {
      if (cfd->options()->compaction_style == kCompactionStyleUniversal) {
        Version* current = cfd->current();
        for (int i = 1; i < current->NumberLevels(); ++i) {
          int num_files = current->NumLevelFiles(i);
          if (num_files > 0) {
            s = Status::InvalidArgument("Not all files are at level 0. Cannot "
                "open with universal compaction style.");
            break;
          }
        }
      }
      if (!s.ok()) {
        break;
      }
    }
  }

  impl->mutex_.Unlock();

  if (s.ok()) {
    impl->opened_successfully_ = true;
    *dbptr = impl;
  } else {
    for (auto h : *handles) {
      delete h;
    }
    handles->clear();
    delete impl;
  }
  return s;
}

Status DB::ListColumnFamilies(const DBOptions& db_options,
                              const std::string& name,
                              std::vector<std::string>* column_families) {
  return VersionSet::ListColumnFamilies(column_families, name, db_options.env);
}

Snapshot::~Snapshot() {
}

Status DestroyDB(const std::string& dbname, const Options& options) {
  const InternalKeyComparator comparator(options.comparator);
  const InternalFilterPolicy filter_policy(options.filter_policy);
  const Options& soptions(SanitizeOptions(
    dbname, &comparator, &filter_policy, options));
  Env* env = soptions.env;
  std::vector<std::string> filenames;
  std::vector<std::string> archiveFiles;

  std::string archivedir = ArchivalDirectory(dbname);
  // Ignore error in case directory does not exist
  env->GetChildren(dbname, &filenames);

  if (dbname != soptions.wal_dir) {
    std::vector<std::string> logfilenames;
    env->GetChildren(soptions.wal_dir, &logfilenames);
    filenames.insert(filenames.end(), logfilenames.begin(), logfilenames.end());
    archivedir = ArchivalDirectory(soptions.wal_dir);
  }

  if (filenames.empty()) {
    return Status::OK();
  }

  FileLock* lock;
  const std::string lockname = LockFileName(dbname);
  Status result = env->LockFile(lockname, &lock);
  if (result.ok()) {
    uint64_t number;
    FileType type;
    for (size_t i = 0; i < filenames.size(); i++) {
      if (ParseFileName(filenames[i], &number, &type) &&
          type != kDBLockFile) {  // Lock file will be deleted at end
        Status del;
        if (type == kMetaDatabase) {
          del = DestroyDB(dbname + "/" + filenames[i], options);
        } else if (type == kLogFile) {
          del = env->DeleteFile(soptions.wal_dir + "/" + filenames[i]);
        } else {
          del = env->DeleteFile(dbname + "/" + filenames[i]);
        }
        if (result.ok() && !del.ok()) {
          result = del;
        }
      }
    }

    env->GetChildren(archivedir, &archiveFiles);
    // Delete archival files.
    for (size_t i = 0; i < archiveFiles.size(); ++i) {
      if (ParseFileName(archiveFiles[i], &number, &type) &&
          type == kLogFile) {
        Status del = env->DeleteFile(archivedir + "/" + archiveFiles[i]);
        if (result.ok() && !del.ok()) {
          result = del;
        }
      }
    }
    // ignore case where no archival directory is present.
    env->DeleteDir(archivedir);

    env->UnlockFile(lock);  // Ignore error since state is already gone
    env->DeleteFile(lockname);
    env->DeleteDir(dbname);  // Ignore error in case dir contains other files
    env->DeleteDir(soptions.wal_dir);
  }
  return result;
}

//
// A global method that can dump out the build version
void DumpLeveldbBuildVersion(Logger * log) {
  Log(log, "Git sha %s", rocksdb_build_git_sha);
  Log(log, "Compile time %s %s",
      rocksdb_build_compile_time, rocksdb_build_compile_date);
}

}  // namespace rocksdb<|MERGE_RESOLUTION|>--- conflicted
+++ resolved
@@ -956,13 +956,11 @@
       *max_sequence = last_seq;
     }
 
-<<<<<<< HEAD
     if (!read_only) {
       // no need to refcount since client still doesn't have access
       // to the DB and can not drop column families while we iterate
       for (auto cfd : *versions_->GetColumnFamilySet()) {
-        if (cfd->mem()->ApproximateMemoryUsage() >
-            cfd->options()->write_buffer_size) {
+        if (cfd->mem()->ShouldFlush()) {
           // If this asserts, it means that InsertInto failed in
           // filtering updates to already-flushed column families
           assert(cfd->GetLogNumber() <= log_number);
@@ -978,19 +976,6 @@
             return status;
           }
         }
-=======
-    if (!read_only && mem_->ShouldFlush()) {
-      status = WriteLevel0TableForRecovery(mem_, &edit);
-      // we still want to clear memtable, even if the recovery failed
-      delete mem_->Unref();
-      mem_ = new MemTable(internal_comparator_, options_);
-      mem_->Ref();
-      memtable_empty = true;
-      if (!status.ok()) {
-        // Reflect errors immediately so that conditions like full
-        // file-systems cause the DB::Open() to fail.
-        return status;
->>>>>>> 5aa81f04
       }
     }
   }
@@ -3650,12 +3635,7 @@
       allow_delay = false;  // Do not delay a single write more than once
       mutex_.Lock();
       delayed_writes_++;
-<<<<<<< HEAD
-    } else if (!force && (cfd->mem()->ApproximateMemoryUsage() <=
-                          cfd->options()->write_buffer_size)) {
-=======
-    } else if (!force && !mem_->ShouldFlush()) {
->>>>>>> 5aa81f04
+    } else if (!force && !cfd->mem()->ShouldFlush()) {
       // There is room in current memtable
       if (allow_delay) {
         DelayLoggingAndReset();
